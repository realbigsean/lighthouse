--- conflicted
+++ resolved
@@ -10,12 +10,8 @@
 use slot_clock::SlotClock;
 use std::ops::Deref;
 use std::sync::Arc;
-<<<<<<< HEAD
-use types::{Epoch, EthSpec, PublicKey, Slot};
-=======
 use tokio::sync::mpsc;
 use types::{EthSpec, PublicKeyBytes, Slot};
->>>>>>> d456fc0a
 
 /// Builds a `BlockService`.
 pub struct BlockServiceBuilder<T, E: EthSpec> {
