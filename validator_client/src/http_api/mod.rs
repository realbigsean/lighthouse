mod api_secret;
mod create_validator;
mod tests;

use crate::ValidatorStore;
use account_utils::mnemonic_from_phrase;
use create_validator::create_validators;
use eth2::lighthouse_vc::types::{self as api_types, PublicKey, PublicKeyBytes};
use lighthouse_version::version_with_platform;
use serde::{Deserialize, Serialize};
use slog::{crit, info, Logger};
use slot_clock::SlotClock;
use std::future::Future;
use std::marker::PhantomData;
use std::net::{Ipv4Addr, SocketAddr, SocketAddrV4};
use std::path::PathBuf;
use std::sync::{Arc, Weak};
use tokio::runtime::Runtime;
<<<<<<< HEAD
use types::{ChainSpec, Epoch, EthSpec, YamlConfig};
=======
use types::{ChainSpec, ConfigAndPreset, EthSpec};
>>>>>>> 20fce117
use validator_dir::Builder as ValidatorDirBuilder;
use warp::{
    http::{
        header::{HeaderValue, CONTENT_TYPE},
        response::Response,
        StatusCode,
    },
    Filter,
};

pub use api_secret::ApiSecret;

#[derive(Debug)]
pub enum Error {
    Warp(warp::Error),
    Other(String),
}

impl From<warp::Error> for Error {
    fn from(e: warp::Error) -> Self {
        Error::Warp(e)
    }
}

impl From<String> for Error {
    fn from(e: String) -> Self {
        Error::Other(e)
    }
}

/// A wrapper around all the items required to spawn the HTTP server.
///
/// The server will gracefully handle the case where any fields are `None`.
pub struct Context<T: SlotClock, E: EthSpec> {
    pub runtime: Weak<Runtime>,
    pub api_secret: ApiSecret,
    pub validator_store: Option<ValidatorStore<T, E>>,
    pub validator_dir: Option<PathBuf>,
    pub spec: ChainSpec,
    pub config: Config,
    pub log: Logger,
    pub _phantom: PhantomData<E>,
}

/// Configuration for the HTTP server.
#[derive(PartialEq, Debug, Clone, Serialize, Deserialize)]
pub struct Config {
    pub enabled: bool,
    pub listen_addr: Ipv4Addr,
    pub listen_port: u16,
    pub allow_origin: Option<String>,
}

impl Default for Config {
    fn default() -> Self {
        Self {
            enabled: false,
            listen_addr: Ipv4Addr::new(127, 0, 0, 1),
            listen_port: 5062,
            allow_origin: None,
        }
    }
}

/// Creates a server that will serve requests using information from `ctx`.
///
/// The server will shut down gracefully when the `shutdown` future resolves.
///
/// ## Returns
///
/// This function will bind the server to the provided address and then return a tuple of:
///
/// - `SocketAddr`: the address that the HTTP server will listen on.
/// - `Future`: the actual server future that will need to be awaited.
///
/// ## Errors
///
/// Returns an error if the server is unable to bind or there is another error during
/// configuration.
pub fn serve<T: 'static + SlotClock + Clone, E: EthSpec>(
    ctx: Arc<Context<T, E>>,
    shutdown: impl Future<Output = ()> + Send + Sync + 'static,
) -> Result<(SocketAddr, impl Future<Output = ()>), Error> {
    let config = &ctx.config;
    let log = ctx.log.clone();

    // Configure CORS.
    let cors_builder = {
        let builder = warp::cors()
            .allow_methods(vec!["GET", "POST", "PATCH"])
            .allow_headers(vec!["Content-Type", "Authorization"]);

        warp_utils::cors::set_builder_origins(
            builder,
            config.allow_origin.as_deref(),
            (config.listen_addr, config.listen_port),
        )?
    };

    // Sanity check.
    if !config.enabled {
        crit!(log, "Cannot start disabled metrics HTTP server");
        return Err(Error::Other(
            "A disabled metrics server should not be started".to_string(),
        ));
    }

    let authorization_header_filter = ctx.api_secret.authorization_header_filter();
    let api_token = ctx.api_secret.api_token();
    let signer = ctx.api_secret.signer();
    let signer = warp::any().map(move || signer.clone());

    let inner_validator_store = ctx.validator_store.clone();
    let validator_store_filter = warp::any()
        .map(move || inner_validator_store.clone())
        .and_then(|validator_store: Option<_>| async move {
            validator_store.ok_or_else(|| {
                warp_utils::reject::custom_not_found(
                    "validator store is not initialized.".to_string(),
                )
            })
        });

    let inner_runtime = ctx.runtime.clone();
    let runtime_filter = warp::any().map(move || inner_runtime.clone());

    let inner_validator_dir = ctx.validator_dir.clone();
    let validator_dir_filter = warp::any()
        .map(move || inner_validator_dir.clone())
        .and_then(|validator_dir: Option<_>| async move {
            validator_dir.ok_or_else(|| {
                warp_utils::reject::custom_not_found(
                    "validator_dir directory is not initialized.".to_string(),
                )
            })
        });

    let inner_spec = Arc::new(ctx.spec.clone());
    let spec_filter = warp::any().map(move || inner_spec.clone());

    // GET lighthouse/version
    let get_node_version = warp::path("lighthouse")
        .and(warp::path("version"))
        .and(warp::path::end())
        .and(signer.clone())
        .and_then(|signer| {
            blocking_signed_json_task(signer, move || {
                Ok(api_types::GenericResponse::from(api_types::VersionData {
                    version: version_with_platform(),
                }))
            })
        });

    // GET lighthouse/health
    let get_lighthouse_health = warp::path("lighthouse")
        .and(warp::path("health"))
        .and(warp::path::end())
        .and(signer.clone())
        .and_then(|signer| {
            blocking_signed_json_task(signer, move || {
                eth2::lighthouse::Health::observe()
                    .map(api_types::GenericResponse::from)
                    .map_err(warp_utils::reject::custom_bad_request)
            })
        });

    // GET lighthouse/spec
    let get_lighthouse_spec = warp::path("lighthouse")
        .and(warp::path("spec"))
        .and(warp::path::end())
        .and(spec_filter.clone())
        .and(signer.clone())
        .and_then(|spec: Arc<_>, signer| {
            blocking_signed_json_task(signer, move || {
                let mut config = ConfigAndPreset::from_chain_spec::<E>(&spec);
                config.make_backwards_compat(&spec);
                Ok(api_types::GenericResponse::from(config))
            })
        });

    // GET lighthouse/validators
    let get_lighthouse_validators = warp::path("lighthouse")
        .and(warp::path("validators"))
        .and(warp::path::end())
        .and(validator_store_filter.clone())
        .and(signer.clone())
        .and_then(|validator_store: ValidatorStore<T, E>, signer| {
            blocking_signed_json_task(signer, move || {
                let validators = validator_store
                    .initialized_validators()
                    .read()
                    .validator_definitions()
                    .iter()
                    .map(|def| api_types::ValidatorData {
                        enabled: def.enabled,
                        description: def.description.clone(),
                        voting_pubkey: PublicKeyBytes::from(&def.voting_public_key),
                    })
                    .collect::<Vec<_>>();

                Ok(api_types::GenericResponse::from(validators))
            })
        });

    // GET lighthouse/validators/{validator_pubkey}
    let get_lighthouse_validators_pubkey = warp::path("lighthouse")
        .and(warp::path("validators"))
        .and(warp::path::param::<PublicKey>())
        .and(warp::path::end())
        .and(validator_store_filter.clone())
        .and(signer.clone())
        .and_then(
            |validator_pubkey: PublicKey, validator_store: ValidatorStore<T, E>, signer| {
                blocking_signed_json_task(signer, move || {
                    let validator = validator_store
                        .initialized_validators()
                        .read()
                        .validator_definitions()
                        .iter()
                        .find(|def| def.voting_public_key == validator_pubkey)
                        .map(|def| api_types::ValidatorData {
                            enabled: def.enabled,
                            description: def.description.clone(),
                            voting_pubkey: PublicKeyBytes::from(&def.voting_public_key),
                        })
                        .ok_or_else(|| {
                            warp_utils::reject::custom_not_found(format!(
                                "no validator for {:?}",
                                validator_pubkey
                            ))
                        })?;

                    Ok(api_types::GenericResponse::from(validator))
                })
            },
        );

    // POST lighthouse/validators/
    let post_validators = warp::path("lighthouse")
        .and(warp::path("validators"))
        .and(warp::path::end())
        .and(warp::body::json())
        .and(validator_dir_filter.clone())
        .and(validator_store_filter.clone())
        .and(spec_filter.clone())
        .and(signer.clone())
        .and(runtime_filter.clone())
        .and_then(
            |body: Vec<api_types::ValidatorRequest>,
             validator_dir: PathBuf,
             validator_store: ValidatorStore<T, E>,
             spec: Arc<ChainSpec>,
             signer,
             runtime: Weak<Runtime>| {
                blocking_signed_json_task(signer, move || {
                    if let Some(runtime) = runtime.upgrade() {
                        let (validators, mnemonic) = runtime.block_on(create_validators(
                            None,
                            None,
                            &body,
                            &validator_dir,
                            &validator_store,
                            &spec,
                        ))?;
                        let response = api_types::PostValidatorsResponseData {
                            mnemonic: mnemonic.into_phrase().into(),
                            validators,
                        };
                        Ok(api_types::GenericResponse::from(response))
                    } else {
                        Err(warp_utils::reject::custom_server_error(
                            "Runtime shutdown".into(),
                        ))
                    }
                })
            },
        );

    // POST lighthouse/validators/mnemonic
    let post_validators_mnemonic = warp::path("lighthouse")
        .and(warp::path("validators"))
        .and(warp::path("mnemonic"))
        .and(warp::path::end())
        .and(warp::body::json())
        .and(validator_dir_filter.clone())
        .and(validator_store_filter.clone())
        .and(spec_filter)
        .and(signer.clone())
        .and(runtime_filter.clone())
        .and_then(
            |body: api_types::CreateValidatorsMnemonicRequest,
             validator_dir: PathBuf,
             validator_store: ValidatorStore<T, E>,
             spec: Arc<ChainSpec>,
             signer,
             runtime: Weak<Runtime>| {
                blocking_signed_json_task(signer, move || {
                    if let Some(runtime) = runtime.upgrade() {
                        let mnemonic =
                            mnemonic_from_phrase(body.mnemonic.as_str()).map_err(|e| {
                                warp_utils::reject::custom_bad_request(format!(
                                    "invalid mnemonic: {:?}",
                                    e
                                ))
                            })?;
                        let (validators, _mnemonic) = runtime.block_on(create_validators(
                            Some(mnemonic),
                            Some(body.key_derivation_path_offset),
                            &body.validators,
                            &validator_dir,
                            &validator_store,
                            &spec,
                        ))?;
                        Ok(api_types::GenericResponse::from(validators))
                    } else {
                        Err(warp_utils::reject::custom_server_error(
                            "Runtime shutdown".into(),
                        ))
                    }
                })
            },
        );

    // POST lighthouse/validators/keystore
    let post_validators_keystore = warp::path("lighthouse")
        .and(warp::path("validators"))
        .and(warp::path("keystore"))
        .and(warp::path::end())
        .and(warp::body::json())
        .and(validator_dir_filter)
        .and(validator_store_filter.clone())
        .and(signer.clone())
        .and(runtime_filter.clone())
        .and_then(
            |body: api_types::KeystoreValidatorsPostRequest,
             validator_dir: PathBuf,
             validator_store: ValidatorStore<T, E>,
             signer,
             runtime: Weak<Runtime>| {
                blocking_signed_json_task(signer, move || {
                    // Check to ensure the password is correct.
                    let keypair = body
                        .keystore
                        .decrypt_keypair(body.password.as_ref())
                        .map_err(|e| {
                            warp_utils::reject::custom_bad_request(format!(
                                "invalid keystore: {:?}",
                                e
                            ))
                        })?;

                    let validator_dir = ValidatorDirBuilder::new(validator_dir.clone())
                        .voting_keystore(body.keystore.clone(), body.password.as_ref())
                        .store_withdrawal_keystore(false)
                        .build()
                        .map_err(|e| {
                            warp_utils::reject::custom_server_error(format!(
                                "failed to build validator directory: {:?}",
                                e
                            ))
                        })?;

                    // Drop validator dir so that `add_validator_keystore` can re-lock the keystore.
                    let voting_keystore_path = validator_dir.voting_keystore_path();
                    drop(validator_dir);
                    let voting_password = body.password.clone();
                    let graffiti = body.graffiti.clone();
                    let current_epoch = get_current_epoch::<T, E>(validator_store.slot_clock())?;
                    let genesis_epoch = validator_store
                        .slot_clock()
                        .genesis_slot()
                        .epoch(E::slots_per_epoch());

                    let validator_def = {
                        if let Some(runtime) = runtime.upgrade() {
                            runtime
                                .block_on(validator_store.add_validator_keystore(
                                    voting_keystore_path,
                                    voting_password,
                                    body.enable,
                                    graffiti,
                                    current_epoch,
                                    genesis_epoch,
                                ))
                                .map_err(|e| {
                                    warp_utils::reject::custom_server_error(format!(
                                        "failed to initialize validator: {:?}",
                                        e
                                    ))
                                })?
                        } else {
                            return Err(warp_utils::reject::custom_server_error(
                                "Runtime shutdown".into(),
                            ));
                        }
                    };

                    Ok(api_types::GenericResponse::from(api_types::ValidatorData {
                        enabled: body.enable,
                        description: validator_def.description,
                        voting_pubkey: keypair.pk.into(),
                    }))
                })
            },
        );

    // PATCH lighthouse/validators/{validator_pubkey}
    let patch_validators = warp::path("lighthouse")
        .and(warp::path("validators"))
        .and(warp::path::param::<PublicKey>())
        .and(warp::path::end())
        .and(warp::body::json())
        .and(validator_store_filter)
        .and(signer)
        .and(runtime_filter)
        .and_then(
            |validator_pubkey: PublicKey,
             body: api_types::ValidatorPatchRequest,
             validator_store: ValidatorStore<T, E>,
             signer,
             runtime: Weak<Runtime>| {
                blocking_signed_json_task(signer, move || {
                    let initialized_validators_rw_lock = validator_store.initialized_validators();
                    let mut initialized_validators = initialized_validators_rw_lock.write();

                    match initialized_validators.is_enabled(&validator_pubkey) {
                        None => Err(warp_utils::reject::custom_not_found(format!(
                            "no validator for {:?}",
                            validator_pubkey
                        ))),
                        Some(enabled) if enabled == body.enabled => Ok(()),
                        Some(_) => {
                            let current_epoch =
                                get_current_epoch::<T, E>(validator_store.slot_clock())?;
                            let genesis_epoch = validator_store
                                .slot_clock()
                                .genesis_slot()
                                .epoch(E::slots_per_epoch());
                            if let Some(runtime) = runtime.upgrade() {
                                runtime
                                    .block_on(initialized_validators.set_validator_status(
                                        &validator_pubkey,
                                        body.enabled,
                                        current_epoch,
                                        genesis_epoch,
                                    ))
                                    .map_err(|e| {
                                        warp_utils::reject::custom_server_error(format!(
                                            "unable to set validator status: {:?}",
                                            e
                                        ))
                                    })?;
                                Ok(())
                            } else {
                                Err(warp_utils::reject::custom_server_error(
                                    "Runtime shutdown".into(),
                                ))
                            }
                        }
                    }
                })
            },
        );

    let routes = warp::any()
        .and(authorization_header_filter)
        .and(
            warp::get().and(
                get_node_version
                    .or(get_lighthouse_health)
                    .or(get_lighthouse_spec)
                    .or(get_lighthouse_validators)
                    .or(get_lighthouse_validators_pubkey),
            ),
        )
        .or(warp::post().and(
            post_validators
                .or(post_validators_keystore)
                .or(post_validators_mnemonic),
        ))
        .or(warp::patch().and(patch_validators))
        // Maps errors into HTTP responses.
        .recover(warp_utils::reject::handle_rejection)
        // Add a `Server` header.
        .map(|reply| warp::reply::with_header(reply, "Server", &version_with_platform()))
        .with(cors_builder.build());

    let (listening_socket, server) = warp::serve(routes).try_bind_with_graceful_shutdown(
        SocketAddrV4::new(config.listen_addr, config.listen_port),
        async {
            shutdown.await;
        },
    )?;

    info!(
        log,
        "HTTP API started";
        "listen_address" => listening_socket.to_string(),
        "api_token" => api_token,
    );

    Ok((listening_socket, server))
}

/// Executes `func` in blocking tokio task (i.e., where long-running tasks are permitted).
/// JSON-encodes the return value of `func`, using the `signer` function to produce a signature of
/// those bytes.
pub async fn blocking_signed_json_task<S, F, T>(
    signer: S,
    func: F,
) -> Result<impl warp::Reply, warp::Rejection>
where
    S: Fn(&[u8]) -> String,
    F: Fn() -> Result<T, warp::Rejection> + Send + 'static,
    T: Serialize + Send + 'static,
{
    warp_utils::task::blocking_task(func)
        .await
        .map(|func_output| {
            let mut response = match serde_json::to_vec(&func_output) {
                Ok(body) => {
                    let mut res = Response::new(body);
                    res.headers_mut()
                        .insert(CONTENT_TYPE, HeaderValue::from_static("application/json"));
                    res
                }
                Err(_) => Response::builder()
                    .status(StatusCode::INTERNAL_SERVER_ERROR)
                    .body(vec![])
                    .expect("can produce simple response from static values"),
            };

            let body: &Vec<u8> = response.body();
            let signature = signer(body);
            let header_value =
                HeaderValue::from_str(&signature).expect("hash can be encoded as header");

            response.headers_mut().append("Signature", header_value);

            response
        })
}

/// Helper function to get the current `Epoch` given a `SlotClock` and handle errors with `warp`.
pub(crate) fn get_current_epoch<T: SlotClock, E: EthSpec>(
    slot_clock: T,
) -> Result<Epoch, warp::Rejection> {
    Ok(slot_clock
        .now()
        .ok_or_else(|| {
            warp_utils::reject::custom_server_error("failed to read slot clock".to_string())
        })?
        .epoch(E::slots_per_epoch()))
}<|MERGE_RESOLUTION|>--- conflicted
+++ resolved
@@ -16,11 +16,7 @@
 use std::path::PathBuf;
 use std::sync::{Arc, Weak};
 use tokio::runtime::Runtime;
-<<<<<<< HEAD
-use types::{ChainSpec, Epoch, EthSpec, YamlConfig};
-=======
-use types::{ChainSpec, ConfigAndPreset, EthSpec};
->>>>>>> 20fce117
+use types::{ChainSpec, Epoch, ConfigAndPreset, EthSpec};
 use validator_dir::Builder as ValidatorDirBuilder;
 use warp::{
     http::{
