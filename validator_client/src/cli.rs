use clap::{App, Arg};

pub fn cli_app<'a, 'b>() -> App<'a, 'b> {
    App::new("validator_client")
        .visible_aliases(&["v", "vc", "validator"])
        .setting(clap::AppSettings::ColoredHelp)
        .about(
            "When connected to a beacon node, performs the duties of a staked \
                validator (e.g., proposing blocks and attestations).",
        )
        // This argument is deprecated, use `--beacon-nodes` instead.
        .arg(
            Arg::with_name("beacon-node")
                .long("beacon-node")
                .value_name("NETWORK_ADDRESS")
                .help("Deprecated. Use --beacon-nodes.")
                .takes_value(true)
                .conflicts_with("beacon-nodes"),
        )
        .arg(
            Arg::with_name("beacon-nodes")
                .long("beacon-nodes")
                .value_name("NETWORK_ADDRESSES")
                .help("Comma-separated addresses to one or more beacon node HTTP APIs. \
                       Default is http://localhost:5052."
                )
                .takes_value(true),
        )
        // This argument is deprecated, use `--beacon-nodes` instead.
        .arg(
            Arg::with_name("server")
                .long("server")
                .value_name("NETWORK_ADDRESS")
                .help("Deprecated. Use --beacon-nodes.")
                .takes_value(true)
                .conflicts_with_all(&["beacon-node", "beacon-nodes"]),
        )
        .arg(
            Arg::with_name("validators-dir")
                .long("validators-dir")
                .value_name("VALIDATORS_DIR")
                .help(
                    "The directory which contains the validator keystores, deposit data for \
                    each validator along with the common slashing protection database \
                    and the validator_definitions.yml"
                )
                .takes_value(true)
                .conflicts_with("datadir")
        )
        .arg(
            Arg::with_name("secrets-dir")
                .long("secrets-dir")
                .value_name("SECRETS_DIRECTORY")
                .help(
                    "The directory which contains the password to unlock the validator \
                    voting keypairs. Each password should be contained in a file where the \
                    name is the 0x-prefixed hex representation of the validators voting public \
                    key. Defaults to ~/.lighthouse/{network}/secrets.",
                )
                .takes_value(true)
                .conflicts_with("datadir")
        )
        .arg(
            Arg::with_name("delete-lockfiles")
            .long("delete-lockfiles")
            .help(
                "DEPRECATED. This flag does nothing and will be removed in a future release."
            )
        )
        .arg(
            Arg::with_name("init-slashing-protection")
                .long("init-slashing-protection")
                .help(
                    "If present, do not require the slashing protection database to exist before \
                     running. You SHOULD NOT use this flag unless you're certain that a new \
                     slashing protection database is required. Usually, your database \
                     will have been initialized when you imported your validator keys. If you \
                     misplace your database and then run with this flag you risk being slashed."
                )
        )
        .arg(
            Arg::with_name("disable-auto-discover")
            .long("disable-auto-discover")
            .help(
                "If present, do not attempt to discover new validators in the validators-dir. Validators \
                will need to be manually added to the validator_definitions.yml file."
            )
        )
        .arg(
            Arg::with_name("allow-unsynced")
                .long("allow-unsynced")
                .help(
                    "If present, the validator client will still poll for duties if the beacon
                      node is not synced.",
                ),
        )
        // This overwrites the graffiti configured in the beacon node.
        .arg(
            Arg::with_name("graffiti")
                .long("graffiti")
                .help("Specify your custom graffiti to be included in blocks.")
                .value_name("GRAFFITI")
                .takes_value(true)
        )
        .arg(
            Arg::with_name("graffiti-file")
                .long("graffiti-file")
                .help("Specify a graffiti file to load validator graffitis from.")
                .value_name("GRAFFITI-FILE")
                .takes_value(true)
                .conflicts_with("graffiti")
        )
        /* REST API related arguments */
        .arg(
            Arg::with_name("http")
                .long("http")
                .help("Enable the RESTful HTTP API server. Disabled by default.")
                .takes_value(false),
        )
        /*
         * Note: there is purposefully no `--http-address` flag provided.
         *
         * The HTTP server is **not** encrypted (i.e., not HTTPS) and therefore it is unsafe to
         * publish on a public network.
         *
         * We restrict the user to `127.0.0.1` and they must provide some other transport-layer
         * encryption (e.g., SSH tunnels).
         */
        .arg(
            Arg::with_name("http-port")
                .long("http-port")
                .value_name("PORT")
                .help("Set the listen TCP port for the RESTful HTTP API server. This server does **not** \
                provide encryption and is completely unsuitable to expose to a public network. \
                We do not provide a --http-address flag and restrict the user to listening on \
                127.0.0.1. For access via the Internet, apply a transport-layer security like \
                a HTTPS reverse-proxy or SSH tunnelling.")
                .default_value("5062")
                .takes_value(true),
        )
        .arg(
            Arg::with_name("http-allow-origin")
                .long("http-allow-origin")
                .value_name("ORIGIN")
                .help("Set the value of the Access-Control-Allow-Origin response HTTP header. \
                    Use * to allow any origin (not recommended in production). \
                    If no value is supplied, the CORS allowed origin is set to the listen \
                    address of this server (e.g., http://localhost:5062).")
                .takes_value(true),
        )
        /* Prometheus metrics HTTP server related arguments */
        .arg(
            Arg::with_name("metrics")
                .long("metrics")
                .help("Enable the Prometheus metrics HTTP server. Disabled by default.")
                .takes_value(false),
        )
        .arg(
            Arg::with_name("metrics-address")
                .long("metrics-address")
                .value_name("ADDRESS")
                .help("Set the listen address for the Prometheus metrics HTTP server.")
                .default_value("127.0.0.1")
                .takes_value(true),
        )
        .arg(
            Arg::with_name("metrics-port")
                .long("metrics-port")
                .value_name("PORT")
                .help("Set the listen TCP port for the Prometheus metrics HTTP server.")
                .default_value("5064")
                .takes_value(true),
        )
        .arg(
            Arg::with_name("metrics-allow-origin")
                .long("metrics-allow-origin")
                .value_name("ORIGIN")
                .help("Set the value of the Access-Control-Allow-Origin response HTTP header. \
                    Use * to allow any origin (not recommended in production). \
                    If no value is supplied, the CORS allowed origin is set to the listen \
                    address of this server (e.g., http://localhost:5064).")
                .takes_value(true),
        )
<<<<<<< HEAD
        .arg(
            Arg::with_name("disable-doppelganger-detection")
                .long("disable-doppelganger-detection")
                .value_name("DISABLE_DOPPELGANGER_DETECTION")
                .help("By default, Lighthouse will delay startup for two epochs and monitor for \
                    messages on the network by any of the validators managed by this client. \
                    This will result in two (possibly three) epochs worth of missed attestations. \
                    If an attestation is detected during this period, it means it is very likely \
                    that you are running a second validator client with the same keys. This \
                    validator client will immediately shutdown if this is detected in order to \
                    avoid potentially committing a slashable offense. Use this flag in order to \
                    DISABLE this functionality, and begin attesting immediately. USE WITH CAUTION!")
                .takes_value(false),
=======
        /*
         * Explorer metrics
         */
         .arg(
            Arg::with_name("monitoring-endpoint")
                .long("monitoring-endpoint")
                .value_name("ADDRESS")
                .help("Enables the monitoring service for sending system metrics to a remote endpoint. \
                This can be used to monitor your setup on certain services (e.g. beaconcha.in). \
                This flag sets the endpoint where the beacon node metrics will be sent. \
                Note: This will send information to a remote sever which may identify and associate your \
                validators, IP address and other personal information. Always use a HTTPS connection \
                and never provide an untrusted URL.")
                .takes_value(true),
>>>>>>> b3838364
        )
}<|MERGE_RESOLUTION|>--- conflicted
+++ resolved
@@ -181,21 +181,6 @@
                     address of this server (e.g., http://localhost:5064).")
                 .takes_value(true),
         )
-<<<<<<< HEAD
-        .arg(
-            Arg::with_name("disable-doppelganger-detection")
-                .long("disable-doppelganger-detection")
-                .value_name("DISABLE_DOPPELGANGER_DETECTION")
-                .help("By default, Lighthouse will delay startup for two epochs and monitor for \
-                    messages on the network by any of the validators managed by this client. \
-                    This will result in two (possibly three) epochs worth of missed attestations. \
-                    If an attestation is detected during this period, it means it is very likely \
-                    that you are running a second validator client with the same keys. This \
-                    validator client will immediately shutdown if this is detected in order to \
-                    avoid potentially committing a slashable offense. Use this flag in order to \
-                    DISABLE this functionality, and begin attesting immediately. USE WITH CAUTION!")
-                .takes_value(false),
-=======
         /*
          * Explorer metrics
          */
@@ -210,6 +195,19 @@
                 validators, IP address and other personal information. Always use a HTTPS connection \
                 and never provide an untrusted URL.")
                 .takes_value(true),
->>>>>>> b3838364
+        )
+        .arg(
+            Arg::with_name("disable-doppelganger-detection")
+                .long("disable-doppelganger-detection")
+                .value_name("DISABLE_DOPPELGANGER_DETECTION")
+                .help("By default, Lighthouse will delay startup for two epochs and monitor for \
+                    messages on the network by any of the validators managed by this client. \
+                    This will result in two (possibly three) epochs worth of missed attestations. \
+                    If an attestation is detected during this period, it means it is very likely \
+                    that you are running a second validator client with the same keys. This \
+                    validator client will immediately shutdown if this is detected in order to \
+                    avoid potentially committing a slashable offense. Use this flag in order to \
+                    DISABLE this functionality, and begin attesting immediately. USE WITH CAUTION!")
+                .takes_value(false),
         )
 }