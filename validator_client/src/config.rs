use crate::graffiti_file::GraffitiFile;
use crate::{http_api, http_metrics};
use clap::ArgMatches;
use clap_utils::{parse_optional, parse_required};
use directory::{
    get_network_dir, DEFAULT_HARDCODED_NETWORK, DEFAULT_ROOT_DIR, DEFAULT_SECRET_DIR,
    DEFAULT_VALIDATOR_DIR,
};
use eth2::types::Graffiti;
use sensitive_url::SensitiveUrl;
use serde_derive::{Deserialize, Serialize};
use slog::{info, warn, Logger};
use std::fs;
use std::net::Ipv4Addr;
use std::path::PathBuf;
use types::GRAFFITI_BYTES_LEN;

pub const DEFAULT_BEACON_NODE: &str = "http://localhost:5052/";

/// Stores the core configuration for this validator instance.
#[derive(Clone, Serialize, Deserialize)]
pub struct Config {
    /// The data directory, which stores all validator databases
    pub validator_dir: PathBuf,
    /// The directory containing the passwords to unlock validator keystores.
    pub secrets_dir: PathBuf,
    /// The http endpoints of the beacon node APIs.
    ///
    /// Should be similar to `["http://localhost:8080"]`
    pub beacon_nodes: Vec<SensitiveUrl>,
    /// If true, the validator client will still poll for duties and produce blocks even if the
    /// beacon node is not synced at startup.
    pub allow_unsynced_beacon_node: bool,
    /// If true, don't scan the validators dir for new keystores.
    pub disable_auto_discover: bool,
    /// If true, re-register existing validators in definitions.yml for slashing protection.
    pub init_slashing_protection: bool,
    /// If true, use longer timeouts for requests made to the beacon node.
    pub use_long_timeouts: bool,
    /// Graffiti to be inserted everytime we create a block.
    pub graffiti: Option<Graffiti>,
    /// Graffiti file to load per validator graffitis.
    pub graffiti_file: Option<GraffitiFile>,
    /// Configuration for the HTTP REST API.
    pub http_api: http_api::Config,
    /// Configuration for the HTTP REST API.
    pub http_metrics: http_metrics::Config,
    /// Configuration for sending metrics to a remote explorer endpoint.
    pub monitoring_api: Option<monitoring_api::Config>,
<<<<<<< HEAD
    /// If true, enable functionality that monitors the network for attestations or proposals from
    /// any of the validators managed by this client before starting up.
    pub enable_doppelganger_protection: bool,
=======
    /// If true, disable functionality that monitors the network for attestations or proposals from
    /// any of the validators managed by this client before starting up.
    pub disable_doppelganger_detection: bool,
>>>>>>> 9324b6f7
}

impl Default for Config {
    /// Build a new configuration from defaults.
    fn default() -> Self {
        // WARNING: these directory defaults should be always overwritten with parameters from cli
        // for specific networks.
        let base_dir = dirs::home_dir()
            .unwrap_or_else(|| PathBuf::from("."))
            .join(DEFAULT_ROOT_DIR)
            .join(DEFAULT_HARDCODED_NETWORK);
        let validator_dir = base_dir.join(DEFAULT_VALIDATOR_DIR);
        let secrets_dir = base_dir.join(DEFAULT_SECRET_DIR);

        let beacon_nodes = vec![SensitiveUrl::parse(DEFAULT_BEACON_NODE)
            .expect("beacon_nodes must always be a valid url.")];
        Self {
            validator_dir,
            secrets_dir,
            beacon_nodes,
            allow_unsynced_beacon_node: false,
            disable_auto_discover: false,
            init_slashing_protection: false,
            use_long_timeouts: false,
            graffiti: None,
            graffiti_file: None,
            http_api: <_>::default(),
            http_metrics: <_>::default(),
            monitoring_api: None,
<<<<<<< HEAD
            enable_doppelganger_protection: false,
=======
            disable_doppelganger_detection: false,
>>>>>>> 9324b6f7
        }
    }
}

impl Config {
    /// Returns a `Default` implementation of `Self` with some parameters modified by the supplied
    /// `cli_args`.
    pub fn from_cli(cli_args: &ArgMatches, log: &Logger) -> Result<Config, String> {
        let mut config = Config::default();

        let default_root_dir = dirs::home_dir()
            .map(|home| home.join(DEFAULT_ROOT_DIR))
            .unwrap_or_else(|| PathBuf::from("."));

        let (mut validator_dir, mut secrets_dir) = (None, None);
        if cli_args.value_of("datadir").is_some() {
            let base_dir: PathBuf = parse_required(cli_args, "datadir")?;
            validator_dir = Some(base_dir.join(DEFAULT_VALIDATOR_DIR));
            secrets_dir = Some(base_dir.join(DEFAULT_SECRET_DIR));
        }
        if cli_args.value_of("validators-dir").is_some() {
            validator_dir = Some(parse_required(cli_args, "validators-dir")?);
        }
        if cli_args.value_of("secrets-dir").is_some() {
            secrets_dir = Some(parse_required(cli_args, "secrets-dir")?);
        }

        config.validator_dir = validator_dir.unwrap_or_else(|| {
            default_root_dir
                .join(get_network_dir(cli_args))
                .join(DEFAULT_VALIDATOR_DIR)
        });

        config.secrets_dir = secrets_dir.unwrap_or_else(|| {
            default_root_dir
                .join(get_network_dir(cli_args))
                .join(DEFAULT_SECRET_DIR)
        });

        if !config.validator_dir.exists() {
            fs::create_dir_all(&config.validator_dir)
                .map_err(|e| format!("Failed to create {:?}: {:?}", config.validator_dir, e))?;
        }

        if let Some(beacon_nodes) = parse_optional::<String>(cli_args, "beacon-nodes")? {
            config.beacon_nodes = beacon_nodes
                .split(',')
                .map(|s| SensitiveUrl::parse(s))
                .collect::<Result<_, _>>()
                .map_err(|e| format!("Unable to parse beacon node URL: {:?}", e))?;
        }
        // To be deprecated.
        else if let Some(beacon_node) = parse_optional::<String>(cli_args, "beacon-node")? {
            warn!(
                log,
                "The --beacon-node flag is deprecated";
                "msg" => "please use --beacon-nodes instead"
            );
            config.beacon_nodes = vec![SensitiveUrl::parse(&beacon_node)
                .map_err(|e| format!("Unable to parse beacon node URL: {:?}", e))?];
        }
        // To be deprecated.
        else if let Some(server) = parse_optional::<String>(cli_args, "server")? {
            warn!(
                log,
                "The --server flag is deprecated";
                "msg" => "please use --beacon-nodes instead"
            );
            config.beacon_nodes = vec![SensitiveUrl::parse(&server)
                .map_err(|e| format!("Unable to parse beacon node URL: {:?}", e))?];
        }

        if cli_args.is_present("delete-lockfiles") {
            warn!(
                log,
                "The --delete-lockfiles flag is deprecated";
                "msg" => "it is no longer necessary, and no longer has any effect",
            );
        }

        config.allow_unsynced_beacon_node = cli_args.is_present("allow-unsynced");
        config.disable_auto_discover = cli_args.is_present("disable-auto-discover");
        config.init_slashing_protection = cli_args.is_present("init-slashing-protection");
        config.use_long_timeouts = cli_args.is_present("use-long-timeouts");

        if let Some(graffiti_file_path) = cli_args.value_of("graffiti-file") {
            let mut graffiti_file = GraffitiFile::new(graffiti_file_path.into());
            graffiti_file
                .read_graffiti_file()
                .map_err(|e| format!("Error reading graffiti file: {:?}", e))?;
            config.graffiti_file = Some(graffiti_file);
            info!(log, "Successfully loaded graffiti file"; "path" => graffiti_file_path);
        }

        if let Some(input_graffiti) = cli_args.value_of("graffiti") {
            let graffiti_bytes = input_graffiti.as_bytes();
            if graffiti_bytes.len() > GRAFFITI_BYTES_LEN {
                return Err(format!(
                    "Your graffiti is too long! {} bytes maximum!",
                    GRAFFITI_BYTES_LEN
                ));
            } else {
                let mut graffiti = [0; 32];

                // Copy the provided bytes over.
                //
                // Panic-free because `graffiti_bytes.len()` <= `GRAFFITI_BYTES_LEN`.
                graffiti[..graffiti_bytes.len()].copy_from_slice(&graffiti_bytes);

                config.graffiti = Some(graffiti.into());
            }
        }

        /*
         * Http API server
         */

        if cli_args.is_present("http") {
            config.http_api.enabled = true;
        }

        if let Some(port) = cli_args.value_of("http-port") {
            config.http_api.listen_port = port
                .parse::<u16>()
                .map_err(|_| "http-port is not a valid u16.")?;
        }

        if let Some(allow_origin) = cli_args.value_of("http-allow-origin") {
            // Pre-validate the config value to give feedback to the user on node startup, instead of
            // as late as when the first API response is produced.
            hyper::header::HeaderValue::from_str(allow_origin)
                .map_err(|_| "Invalid allow-origin value")?;

            config.http_api.allow_origin = Some(allow_origin.to_string());
        }

        /*
         * Prometheus metrics HTTP server
         */

        if cli_args.is_present("metrics") {
            config.http_metrics.enabled = true;
        }

        if let Some(address) = cli_args.value_of("metrics-address") {
            config.http_metrics.listen_addr = address
                .parse::<Ipv4Addr>()
                .map_err(|_| "metrics-address is not a valid IPv4 address.")?;
        }

        if let Some(port) = cli_args.value_of("metrics-port") {
            config.http_metrics.listen_port = port
                .parse::<u16>()
                .map_err(|_| "metrics-port is not a valid u16.")?;
        }

        if let Some(allow_origin) = cli_args.value_of("metrics-allow-origin") {
            // Pre-validate the config value to give feedback to the user on node startup, instead of
            // as late as when the first API response is produced.
            hyper::header::HeaderValue::from_str(allow_origin)
                .map_err(|_| "Invalid allow-origin value")?;

            config.http_metrics.allow_origin = Some(allow_origin.to_string());
        }
        /*
         * Explorer metrics
         */
        if let Some(monitoring_endpoint) = cli_args.value_of("monitoring-endpoint") {
            config.monitoring_api = Some(monitoring_api::Config {
                db_path: None,
                freezer_db_path: None,
                monitoring_endpoint: monitoring_endpoint.to_string(),
            });
        }

<<<<<<< HEAD
        if cli_args.is_present("enable-doppelganger-protection") {
            config.enable_doppelganger_protection = true;
=======
        if cli_args.is_present("disable-doppelganger-detection") {
            config.disable_doppelganger_detection = true;
>>>>>>> 9324b6f7
        }

        Ok(config)
    }
}

#[cfg(test)]
mod tests {
    use super::*;

    #[test]
    // Ensures the default config does not panic.
    fn default_config() {
        Config::default();
    }
}<|MERGE_RESOLUTION|>--- conflicted
+++ resolved
@@ -47,15 +47,9 @@
     pub http_metrics: http_metrics::Config,
     /// Configuration for sending metrics to a remote explorer endpoint.
     pub monitoring_api: Option<monitoring_api::Config>,
-<<<<<<< HEAD
     /// If true, enable functionality that monitors the network for attestations or proposals from
     /// any of the validators managed by this client before starting up.
     pub enable_doppelganger_protection: bool,
-=======
-    /// If true, disable functionality that monitors the network for attestations or proposals from
-    /// any of the validators managed by this client before starting up.
-    pub disable_doppelganger_detection: bool,
->>>>>>> 9324b6f7
 }
 
 impl Default for Config {
@@ -85,11 +79,7 @@
             http_api: <_>::default(),
             http_metrics: <_>::default(),
             monitoring_api: None,
-<<<<<<< HEAD
             enable_doppelganger_protection: false,
-=======
-            disable_doppelganger_detection: false,
->>>>>>> 9324b6f7
         }
     }
 }
@@ -265,13 +255,8 @@
             });
         }
 
-<<<<<<< HEAD
         if cli_args.is_present("enable-doppelganger-protection") {
             config.enable_doppelganger_protection = true;
-=======
-        if cli_args.is_present("disable-doppelganger-detection") {
-            config.disable_doppelganger_detection = true;
->>>>>>> 9324b6f7
         }
 
         Ok(config)
