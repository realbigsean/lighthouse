name:   Release Suite

on:
    push:
        tags:
            - v*

env:
    DOCKER_PASSWORD: ${{ secrets.DOCKER_PASSWORD }}
    DOCKER_USERNAME: ${{ secrets.DOCKER_USERNAME }}
<<<<<<< HEAD
    REPO_NAME: realbigsean/lighthouse
    IMAGE_NAME: seananderson33/lighthouse
=======
    REPO_NAME: sigp/lighthouse
    IMAGE_NAME: sigp/lighthouse
>>>>>>> 46920a84

jobs:
    extract-version:
        runs-on: ubuntu-latest
        steps:
            - name: Extract version
              run: echo "::set-output name=VERSION::$(echo ${GITHUB_REF#refs/tags/})"
              id: extract_version
        outputs:
            VERSION: ${{ steps.extract_version.outputs.VERSION }}

    build-docker-arm64:
        runs-on: ubuntu-18.04
        needs: [extract-version]
        # We need to enable experimental docker features in order to use `docker buildx`
        env:
            DOCKER_CLI_EXPERIMENTAL: enabled
            VERSION: ${{ needs.extract-version.outputs.VERSION }}
        steps:
            - uses: actions/checkout@v2
<<<<<<< HEAD
            - name: Dockerhub login
              run: |
                  echo "${DOCKER_PASSWORD}" | docker login --username ${DOCKER_USERNAME} --password-stdin

=======
            - name: Update Rust
              run: rustup update stable
            - name: Dockerhub login
              run: |
                  echo "${DOCKER_PASSWORD}" | docker login --username ${DOCKER_USERNAME} --password-stdin
>>>>>>> 46920a84
            - name: Cross build lighthouse binary
              run:  |
                  cargo install cross
                  make build-aarch64-portable
<<<<<<< HEAD

=======
>>>>>>> 46920a84
            - name: Move cross-built ARM binary into Docker scope
              run: |
                  mkdir ./bin;
                  mv ./target/aarch64-unknown-linux-gnu/release/lighthouse ./bin;
<<<<<<< HEAD

=======
>>>>>>> 46920a84
            # Install dependencies for emulation. Have to create a new builder to pick up emulation support.
            - name: Build ARM64 dockerfile (with push)
              run: |
                  docker run --privileged --rm tonistiigi/binfmt --install arm64
                  docker buildx create --use --name cross-builder
                  docker buildx build \
                      --platform=linux/arm64 \
                      --file ./Dockerfile.cross . \
                      --tag ${IMAGE_NAME}:${{ env.VERSION }}-arm64 \
                      --push
<<<<<<< HEAD

=======
>>>>>>> 46920a84
    build-docker-amd64:
        runs-on: ubuntu-18.04
        needs: [extract-version]
        env:
            DOCKER_CLI_EXPERIMENTAL: enabled
            VERSION: ${{ needs.extract-version.outputs.VERSION }}
        steps:
            - uses: actions/checkout@v2
            - name: Dockerhub login
              run: |
                  echo "${DOCKER_PASSWORD}" | docker login --username ${DOCKER_USERNAME} --password-stdin
            - name: Build AMD64 dockerfile (with push)
              run: |
                  docker build \
                      --build-arg PORTABLE=true \
                      --tag ${IMAGE_NAME}:${{ env.VERSION }}-amd64 \
                      --file ./Dockerfile .
                  docker push ${IMAGE_NAME}:${{ env.VERSION }}-amd64
<<<<<<< HEAD

=======
>>>>>>> 46920a84
    build-docker-multiarch:
        runs-on: ubuntu-18.04
        needs: [build-docker-arm64, build-docker-amd64, extract-version]
        # We need to enable experimental docker features in order to use `docker manifest`
        env:
            DOCKER_CLI_EXPERIMENTAL: enabled
            VERSION: ${{ needs.extract-version.outputs.VERSION }}
        steps:
            - name: Dockerhub login
              run: |
                  echo "${DOCKER_PASSWORD}" | docker login --username ${DOCKER_USERNAME} --password-stdin
            - name: Create and push multiarch manifest
              run: |
                  docker manifest create ${IMAGE_NAME}:${{ env.VERSION }} \
                      --amend ${IMAGE_NAME}:${{ env.VERSION }}-arm64 \
                      --amend ${IMAGE_NAME}:${{ env.VERSION }}-amd64;
                  docker manifest push ${IMAGE_NAME}:${{ env.VERSION }}
<<<<<<< HEAD

=======
>>>>>>> 46920a84
    build:
        name:   Build Release
        strategy:
            matrix:
                arch: [aarch64-unknown-linux-gnu,
                       aarch64-unknown-linux-gnu-portable,
                       x86_64-unknown-linux-gnu,
                       x86_64-unknown-linux-gnu-portable,
                       x86_64-apple-darwin,
                       x86_64-apple-darwin-portable]
                include:
                    -   arch: aarch64-unknown-linux-gnu
                        platform: ubuntu-latest
                    -   arch: aarch64-unknown-linux-gnu-portable
                        platform: ubuntu-latest
                    -   arch: x86_64-unknown-linux-gnu
                        platform: ubuntu-latest
                    -   arch: x86_64-unknown-linux-gnu-portable
                        platform: ubuntu-latest
                    -   arch: x86_64-apple-darwin
                        platform: macos-latest
                    -   arch: x86_64-apple-darwin-portable
                        platform: macos-latest

        runs-on:    ${{ matrix.platform }}
        needs: extract-version
        steps:
            - name: Checkout sources
              uses: actions/checkout@v2
            - name: Build toolchain
              uses: actions-rs/toolchain@v1
              with:
                  toolchain: stable
                  profile:  minimal
                  override: true

            # ==============================
            #       Builds
            # ==============================

            - name: Build Lighthouse for aarch64-unknown-linux-gnu-portable
              if:   matrix.arch == 'aarch64-unknown-linux-gnu-portable'
              run:  |
                cargo install cross
                make build-aarch64-portable

            - name: Build Lighthouse for aarch64-unknown-linux-gnu
              if:   matrix.arch == 'aarch64-unknown-linux-gnu'
              run:  |
                cargo install cross
                make build-aarch64

            - name: Build Lighthouse for x86_64-unknown-linux-gnu-portable
              if:   matrix.arch == 'x86_64-unknown-linux-gnu-portable'
              run:  |
                cargo install cross
                make build-x86_64-portable

            - name: Build Lighthouse for x86_64-unknown-linux-gnu
              if:   matrix.arch == 'x86_64-unknown-linux-gnu'
              run:  |
                cargo install cross
                make build-x86_64

            - name: Move cross-compiled binary
              if:  startsWith(matrix.arch, 'aarch64')
              run: mv target/aarch64-unknown-linux-gnu/release/lighthouse ~/.cargo/bin/lighthouse

            - name: Move cross-compiled binary
              if:  startsWith(matrix.arch, 'x86_64-unknown-linux-gnu')
              run: mv target/x86_64-unknown-linux-gnu/release/lighthouse ~/.cargo/bin/lighthouse

            - name: Build Lighthouse for x86_64-apple-darwin portable
              if:   matrix.arch == 'x86_64-apple-darwin-portable'
              run:  cargo install --path lighthouse --force --locked --features portable

            - name: Build Lighthouse for x86_64-apple-darwin modern
              if:   matrix.arch == 'x86_64-apple-darwin'
              run:  cargo install --path lighthouse --force --locked --features modern

            - name: Configure GPG and create artifacts
              env:
                  GPG_SIGNING_KEY: ${{ secrets.GPG_SIGNING_KEY }}
                  GPG_PASSPHRASE: ${{ secrets.GPG_PASSPHRASE }}
              run: |
                  export GPG_TTY=$(tty)
                  echo "$GPG_SIGNING_KEY" | gpg --batch --import
                  mkdir artifacts
                  mv ~/.cargo/bin/lighthouse ./artifacts
                  cd artifacts
                  tar -czf lighthouse-${{ needs.extract-version.outputs.VERSION }}-${{ matrix.arch }}.tar.gz lighthouse
                  echo "$GPG_PASSPHRASE" | gpg --passphrase-fd 0 --pinentry-mode loopback --batch -ab lighthouse-${{ needs.extract-version.outputs.VERSION }}-${{ matrix.arch }}.tar.gz
                  mv *tar.gz* ..

            # =======================================================================
            # Upload artifacts
            # This is required to share artifacts between different jobs
            # =======================================================================

            - name:  Upload artifact
              uses:  actions/upload-artifact@v2
              with:
                  name: lighthouse-${{ needs.extract-version.outputs.VERSION }}-${{ matrix.arch }}.tar.gz
                  path: lighthouse-${{ needs.extract-version.outputs.VERSION }}-${{ matrix.arch }}.tar.gz

            - name: Upload signature
              uses: actions/upload-artifact@v2
              with:
                  name: lighthouse-${{ needs.extract-version.outputs.VERSION }}-${{ matrix.arch }}.tar.gz.asc
                  path: lighthouse-${{ needs.extract-version.outputs.VERSION }}-${{ matrix.arch }}.tar.gz.asc

    draft-release:
        name:   Draft Release
        needs:  [build, extract-version]
        runs-on: ubuntu-latest
        env:
            VERSION:  ${{ needs.extract-version.outputs.VERSION }}
        steps:
            # This is necessary for generating the changelog. It has to come before "Download Artifacts" or else it deletes the artifacts.
            - name: Checkout sources
              uses: actions/checkout@v2
              with:
                  fetch-depth: 0

            # ==============================
            #       Download artifacts
            # ==============================

            - name: Download artifacts
              uses: actions/download-artifact@v2

            # ==============================
            #       Create release draft
            # ==============================

            - name: Generate Full Changelog
              id: changelog
              run: echo "::set-output name=CHANGELOG::$(git log --pretty=format:"- %s" $(git describe --tags --abbrev=0 ${{ env.VERSION }}^)..${{ env.VERSION }})"

            - name: Create Release Draft
              env:
                  GITHUB_USER: sigp
                  GITHUB_TOKEN: ${{ secrets.GITHUB_TOKEN }}

              # The formatting here is borrowed from OpenEthereum: https://github.com/openethereum/openethereum/blob/main/.github/workflows/build.yml
              run: |
                  body=$(cat <<- "ENDBODY"
                  <Rick and Morty character>

                  ## Summary

                  Add a summary.

                  ## All Changes

                  ${{ steps.changelog.outputs.CHANGELOG }}

                  ## Binaries

                  [See pre-built binaries documentation.](https://lighthouse-book.sigmaprime.io/installation-binaries.html)

                  The binaries are signed with Sigma Prime's PGP key: `15E66D941F697E28F49381F426416DC3F30674B0`

                  | System | Architecture | Binary | PGP Signature |
                  |:---:|:---:|:---:|:---|
                  | <img src="https://simpleicons.org/icons/apple.svg" style="width: 32px;"/> | x86_64 | [lighthouse-${{ env.VERSION }}-x86_64-apple-darwin.tar.gz](https://github.com/${{ env.REPO_NAME }}/releases/download/${{ env.VERSION }}/lighthouse-${{ env.VERSION }}-x86_64-apple-darwin.tar.gz) | [PGP Signature](https://github.com/${{ env.REPO_NAME }}/releases/download/${{ env.VERSION }}/lighthouse-${{ env.VERSION }}-x86_64-apple-darwin.tar.gz.asc) |
                  | <img src="https://simpleicons.org/icons/apple.svg" style="width: 32px;"/> | x86_64 | [lighthouse-${{ env.VERSION }}-x86_64-apple-darwin-portable.tar.gz](https://github.com/${{ env.REPO_NAME }}/releases/download/${{ env.VERSION }}/lighthouse-${{ env.VERSION }}-x86_64-apple-darwin-portable.tar.gz) | [PGP Signature](https://github.com/${{ env.REPO_NAME }}/releases/download/${{ env.VERSION }}/lighthouse-${{ env.VERSION }}-x86_64-apple-darwin-portable.tar.gz.asc) |
                  | <img src="https://simpleicons.org/icons/linux.svg" style="width: 32px;"/> | x86_64 | [lighthouse-${{ env.VERSION }}-x86_64-unknown-linux-gnu.tar.gz](https://github.com/${{ env.REPO_NAME }}/releases/download/${{ env.VERSION }}/lighthouse-${{ env.VERSION }}-x86_64-unknown-linux-gnu.tar.gz) | [PGP Signature](https://github.com/${{ env.REPO_NAME }}/releases/download/${{ env.VERSION }}/lighthouse-${{ env.VERSION }}-x86_64-unknown-linux-gnu.tar.gz.asc) |
                  | <img src="https://simpleicons.org/icons/linux.svg" style="width: 32px;"/> | x86_64 | [lighthouse-${{ env.VERSION }}-x86_64-unknown-linux-gnu-portable.tar.gz](https://github.com/${{ env.REPO_NAME }}/releases/download/${{ env.VERSION }}/lighthouse-${{ env.VERSION }}-x86_64-unknown-linux-gnu-portable.tar.gz) | [PGP Signature](https://github.com/${{ env.REPO_NAME }}/releases/download/${{ env.VERSION }}/lighthouse-${{ env.VERSION }}-x86_64-unknown-linux-gnu-portable.tar.gz.asc) |
                  | <img src="https://simpleicons.org/icons/raspberrypi.svg" style="width: 32px;"/> | aarch64 | [lighthouse-${{ env.VERSION }}-aarch64-unknown-linux-gnu.tar.gz](https://github.com/${{ env.REPO_NAME }}/releases/download/${{ env.VERSION }}/lighthouse-${{ env.VERSION }}-aarch64-unknown-linux-gnu.tar.gz) | [PGP Signature](https://github.com/${{ env.REPO_NAME }}/releases/download/${{ env.VERSION }}/lighthouse-${{ env.VERSION }}-aarch64-unknown-linux-gnu.tar.gz.asc) |
                  | <img src="https://simpleicons.org/icons/raspberrypi.svg" style="width: 32px;"/> | aarch64 | [lighthouse-${{ env.VERSION }}-aarch64-unknown-linux-gnu-portable.tar.gz](https://github.com/${{ env.REPO_NAME }}/releases/download/${{ env.VERSION }}/lighthouse-${{ env.VERSION }}-aarch64-unknown-linux-gnu-portable.tar.gz) | [PGP Signature](https://github.com/${{ env.REPO_NAME }}/releases/download/${{ env.VERSION }}/lighthouse-${{ env.VERSION }}-aarch64-unknown-linux-gnu-portable.tar.gz.asc) |
                  | | | | |
                  | **System** | **Option** | - | **Resource** |
<<<<<<< HEAD
                  | <img src="https://simpleicons.org/icons/docker.svg" style="width: 32px;"/> | Docker | [${{ env.VERSION }}](https://hub.docker.com/r/${{ env.IMAGE_NAME }}/tags?page=1&ordering=last_updated&name=${{ env.VERSION }})] | [${{ env.IMAGE_NAME }}](https://hub.docker.com/r/${{ env.IMAGE_NAME }}) |
=======
                  | <img src="https://simpleicons.org/icons/docker.svg" style="width: 32px;"/> | Docker | [${{ env.VERSION }}](https://hub.docker.com/r/${{ env.IMAGE_NAME }}/tags?page=1&ordering=last_updated&name=${{ env.VERSION }}) | [${{ env.IMAGE_NAME }}](https://hub.docker.com/r/${{ env.IMAGE_NAME }}) |
>>>>>>> 46920a84
                  ENDBODY
                  )
                  assets=()
                  for asset in ./lighthouse-*.tar.gz*; do
                      assets+=("-a" "$asset/$asset")
                  done
                  tag_name="${{ env.VERSION }}"
                  echo "$body" | hub release create --draft "${assets[@]}" -F "-" "$tag_name"<|MERGE_RESOLUTION|>--- conflicted
+++ resolved
@@ -8,13 +8,8 @@
 env:
     DOCKER_PASSWORD: ${{ secrets.DOCKER_PASSWORD }}
     DOCKER_USERNAME: ${{ secrets.DOCKER_USERNAME }}
-<<<<<<< HEAD
-    REPO_NAME: realbigsean/lighthouse
-    IMAGE_NAME: seananderson33/lighthouse
-=======
     REPO_NAME: sigp/lighthouse
     IMAGE_NAME: sigp/lighthouse
->>>>>>> 46920a84
 
 jobs:
     extract-version:
@@ -35,34 +30,19 @@
             VERSION: ${{ needs.extract-version.outputs.VERSION }}
         steps:
             - uses: actions/checkout@v2
-<<<<<<< HEAD
-            - name: Dockerhub login
-              run: |
-                  echo "${DOCKER_PASSWORD}" | docker login --username ${DOCKER_USERNAME} --password-stdin
-
-=======
             - name: Update Rust
               run: rustup update stable
             - name: Dockerhub login
               run: |
                   echo "${DOCKER_PASSWORD}" | docker login --username ${DOCKER_USERNAME} --password-stdin
->>>>>>> 46920a84
             - name: Cross build lighthouse binary
               run:  |
                   cargo install cross
                   make build-aarch64-portable
-<<<<<<< HEAD
-
-=======
->>>>>>> 46920a84
             - name: Move cross-built ARM binary into Docker scope
               run: |
                   mkdir ./bin;
                   mv ./target/aarch64-unknown-linux-gnu/release/lighthouse ./bin;
-<<<<<<< HEAD
-
-=======
->>>>>>> 46920a84
             # Install dependencies for emulation. Have to create a new builder to pick up emulation support.
             - name: Build ARM64 dockerfile (with push)
               run: |
@@ -73,10 +53,6 @@
                       --file ./Dockerfile.cross . \
                       --tag ${IMAGE_NAME}:${{ env.VERSION }}-arm64 \
                       --push
-<<<<<<< HEAD
-
-=======
->>>>>>> 46920a84
     build-docker-amd64:
         runs-on: ubuntu-18.04
         needs: [extract-version]
@@ -95,10 +71,6 @@
                       --tag ${IMAGE_NAME}:${{ env.VERSION }}-amd64 \
                       --file ./Dockerfile .
                   docker push ${IMAGE_NAME}:${{ env.VERSION }}-amd64
-<<<<<<< HEAD
-
-=======
->>>>>>> 46920a84
     build-docker-multiarch:
         runs-on: ubuntu-18.04
         needs: [build-docker-arm64, build-docker-amd64, extract-version]
@@ -116,10 +88,6 @@
                       --amend ${IMAGE_NAME}:${{ env.VERSION }}-arm64 \
                       --amend ${IMAGE_NAME}:${{ env.VERSION }}-amd64;
                   docker manifest push ${IMAGE_NAME}:${{ env.VERSION }}
-<<<<<<< HEAD
-
-=======
->>>>>>> 46920a84
     build:
         name:   Build Release
         strategy:
@@ -293,11 +261,7 @@
                   | <img src="https://simpleicons.org/icons/raspberrypi.svg" style="width: 32px;"/> | aarch64 | [lighthouse-${{ env.VERSION }}-aarch64-unknown-linux-gnu-portable.tar.gz](https://github.com/${{ env.REPO_NAME }}/releases/download/${{ env.VERSION }}/lighthouse-${{ env.VERSION }}-aarch64-unknown-linux-gnu-portable.tar.gz) | [PGP Signature](https://github.com/${{ env.REPO_NAME }}/releases/download/${{ env.VERSION }}/lighthouse-${{ env.VERSION }}-aarch64-unknown-linux-gnu-portable.tar.gz.asc) |
                   | | | | |
                   | **System** | **Option** | - | **Resource** |
-<<<<<<< HEAD
-                  | <img src="https://simpleicons.org/icons/docker.svg" style="width: 32px;"/> | Docker | [${{ env.VERSION }}](https://hub.docker.com/r/${{ env.IMAGE_NAME }}/tags?page=1&ordering=last_updated&name=${{ env.VERSION }})] | [${{ env.IMAGE_NAME }}](https://hub.docker.com/r/${{ env.IMAGE_NAME }}) |
-=======
                   | <img src="https://simpleicons.org/icons/docker.svg" style="width: 32px;"/> | Docker | [${{ env.VERSION }}](https://hub.docker.com/r/${{ env.IMAGE_NAME }}/tags?page=1&ordering=last_updated&name=${{ env.VERSION }}) | [${{ env.IMAGE_NAME }}](https://hub.docker.com/r/${{ env.IMAGE_NAME }}) |
->>>>>>> 46920a84
                   ENDBODY
                   )
                   assets=()
