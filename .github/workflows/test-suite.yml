--- conflicted
+++ resolved
@@ -146,13 +146,8 @@
         run: sudo npm install -g ganache-cli
       - name: Run the syncing simulator
         run: cargo run --release --bin simulator syncing-sim
-<<<<<<< HEAD
   doppelganger-protection-test:
       name: doppelganger-protecction-test
-=======
-  doppelganger-detection-test:
-      name: doppelganger-detection-test
->>>>>>> 9324b6f7
       runs-on: ubuntu-latest
       needs: cargo-fmt
       steps:
@@ -165,7 +160,6 @@
             run: |
                 make
                 make install-lcli
-<<<<<<< HEAD
           - name: Run the doppelganger protection success test script
             run: |
                 cd scripts/tests
@@ -174,12 +168,6 @@
             run: |
                 cd scripts/tests
                 ./doppelganger_protection.sh failure
-=======
-          - name: Run the doppelganger detection test script
-            run: |
-                cd scripts/tests
-                ./doppelganger_detection.sh
->>>>>>> 9324b6f7
   check-benchmarks:
     name: check-benchmarks
     runs-on: ubuntu-latest
