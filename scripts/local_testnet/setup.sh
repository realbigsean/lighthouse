--- conflicted
+++ resolved
@@ -30,16 +30,10 @@
 	--min-genesis-time $GENESIS_TIME \
 	--genesis-delay $GENESIS_DELAY \
 	--genesis-fork-version $GENESIS_FORK_VERSION \
-<<<<<<< HEAD
-	--eth1-id $BOOTNODE_PORT \
-	--eth1-follow-distance 16 \
-	--seconds-per-slot $SECONDS_PER_SLOT \
-	--seconds-per-eth1-block $SECONDS_PER_ETH1_BLOCK \
-=======
 	--eth1-id $NETWORK_ID \
 	--eth1-follow-distance 1 \
-	--seconds-per-eth1-block 1 \
->>>>>>> b3838364
+	--seconds-per-eth1-block $SECONDS_PER_ETH1_BLOCK \
+	--seconds-per-slot $SECONDS_PER_SLOT \
 	--force
 
 echo Specification generated at $TESTNET_DIR.
