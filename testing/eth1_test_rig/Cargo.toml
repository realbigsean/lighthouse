--- conflicted
+++ resolved
@@ -5,13 +5,8 @@
 edition = "2018"
 
 [dependencies]
-<<<<<<< HEAD
-web3 = "0.10.0"
-tokio = { version = "0.2.20", features = ["time"] }
-=======
 tokio = { version = "0.2.21", features = ["time"] }
 web3 = "0.11.0"
->>>>>>> 042e8057
 futures = { version = "0.3.5", features = ["compat"] }
 types = { path = "../../consensus/types"}
 serde_json = "1.0.52"
