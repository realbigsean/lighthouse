//! This module exposes a superset of the `types` crate. It adds additional types that are only
//! required for the HTTP API.

use eth2_libp2p::{ConnectionDirection, Enr, Multiaddr, PeerConnectionStatus};
use serde::{Deserialize, Serialize};
use std::convert::TryFrom;
use std::fmt;
use std::str::FromStr;

pub use types::*;

/// An API error serializable to JSON.
#[derive(Debug, Clone, PartialEq, Serialize, Deserialize)]
pub struct ErrorMessage {
    pub code: u16,
    pub message: String,
    #[serde(default)]
    pub stacktraces: Vec<String>,
}

/// An indexed API error serializable to JSON.
#[derive(Debug, Clone, PartialEq, Serialize, Deserialize)]
pub struct IndexedErrorMessage {
    pub code: u16,
    pub message: String,
    pub failures: Vec<Failure>,
}

/// A single failure in an index of API errors, serializable to JSON.
#[derive(Debug, Clone, PartialEq, Serialize, Deserialize)]
pub struct Failure {
    pub index: u64,
    pub message: String,
}

impl Failure {
    pub fn new(index: usize, message: String) -> Self {
        Self {
            index: index as u64,
            message,
        }
    }
}

#[derive(Debug, Clone, PartialEq, Serialize, Deserialize)]
pub struct GenesisData {
    #[serde(with = "serde_utils::quoted_u64")]
    pub genesis_time: u64,
    pub genesis_validators_root: Hash256,
    #[serde(with = "serde_utils::bytes_4_hex")]
    pub genesis_fork_version: [u8; 4],
}

#[derive(Debug, Copy, Clone, PartialEq)]
pub enum BlockId {
    Head,
    Genesis,
    Finalized,
    Justified,
    Slot(Slot),
    Root(Hash256),
}

impl FromStr for BlockId {
    type Err = String;

    fn from_str(s: &str) -> Result<Self, Self::Err> {
        match s {
            "head" => Ok(BlockId::Head),
            "genesis" => Ok(BlockId::Genesis),
            "finalized" => Ok(BlockId::Finalized),
            "justified" => Ok(BlockId::Justified),
            other => {
                if other.starts_with("0x") {
                    Hash256::from_str(&s[2..])
                        .map(BlockId::Root)
                        .map_err(|e| format!("{} cannot be parsed as a root", e))
                } else {
                    u64::from_str(s)
                        .map(Slot::new)
                        .map(BlockId::Slot)
                        .map_err(|_| format!("{} cannot be parsed as a parameter", s))
                }
            }
        }
    }
}

impl fmt::Display for BlockId {
    fn fmt(&self, f: &mut fmt::Formatter<'_>) -> fmt::Result {
        match self {
            BlockId::Head => write!(f, "head"),
            BlockId::Genesis => write!(f, "genesis"),
            BlockId::Finalized => write!(f, "finalized"),
            BlockId::Justified => write!(f, "justified"),
            BlockId::Slot(slot) => write!(f, "{}", slot),
            BlockId::Root(root) => write!(f, "{:?}", root),
        }
    }
}

#[derive(Debug, Copy, Clone, PartialEq)]
pub enum StateId {
    Head,
    Genesis,
    Finalized,
    Justified,
    Slot(Slot),
    Root(Hash256),
}

impl FromStr for StateId {
    type Err = String;

    fn from_str(s: &str) -> Result<Self, Self::Err> {
        match s {
            "head" => Ok(StateId::Head),
            "genesis" => Ok(StateId::Genesis),
            "finalized" => Ok(StateId::Finalized),
            "justified" => Ok(StateId::Justified),
            other => {
                if other.starts_with("0x") {
                    Hash256::from_str(&s[2..])
                        .map(StateId::Root)
                        .map_err(|e| format!("{} cannot be parsed as a root", e))
                } else {
                    u64::from_str(s)
                        .map(Slot::new)
                        .map(StateId::Slot)
                        .map_err(|_| format!("{} cannot be parsed as a slot", s))
                }
            }
        }
    }
}

impl fmt::Display for StateId {
    fn fmt(&self, f: &mut fmt::Formatter<'_>) -> fmt::Result {
        match self {
            StateId::Head => write!(f, "head"),
            StateId::Genesis => write!(f, "genesis"),
            StateId::Finalized => write!(f, "finalized"),
            StateId::Justified => write!(f, "justified"),
            StateId::Slot(slot) => write!(f, "{}", slot),
            StateId::Root(root) => write!(f, "{:?}", root),
        }
    }
}

#[derive(Debug, PartialEq, Clone, Serialize, Deserialize)]
#[serde(bound = "T: Serialize + serde::de::DeserializeOwned")]
pub struct GenericResponse<T: Serialize + serde::de::DeserializeOwned> {
    pub data: T,
}

impl<T: Serialize + serde::de::DeserializeOwned> From<T> for GenericResponse<T> {
    fn from(data: T) -> Self {
        Self { data }
    }
}

#[derive(Debug, PartialEq, Clone, Serialize)]
#[serde(bound = "T: Serialize")]
pub struct GenericResponseRef<'a, T: Serialize> {
    pub data: &'a T,
}

impl<'a, T: Serialize> From<&'a T> for GenericResponseRef<'a, T> {
    fn from(data: &'a T) -> Self {
        Self { data }
    }
}

#[derive(Debug, Clone, Copy, PartialEq, Serialize, Deserialize)]
pub struct RootData {
    pub root: Hash256,
}

impl From<Hash256> for RootData {
    fn from(root: Hash256) -> Self {
        Self { root }
    }
}

#[derive(Debug, Clone, PartialEq, Serialize, Deserialize)]
pub struct FinalityCheckpointsData {
    pub previous_justified: Checkpoint,
    pub current_justified: Checkpoint,
    pub finalized: Checkpoint,
}

#[derive(Debug, Clone, PartialEq, Serialize, Deserialize)]
pub enum ValidatorId {
    PublicKey(PublicKeyBytes),
    Index(u64),
}

impl FromStr for ValidatorId {
    type Err = String;

    fn from_str(s: &str) -> Result<Self, Self::Err> {
        if s.starts_with("0x") {
            PublicKeyBytes::from_str(s)
                .map(ValidatorId::PublicKey)
                .map_err(|e| format!("{} cannot be parsed as a public key: {}", s, e))
        } else {
            u64::from_str(s)
                .map(ValidatorId::Index)
                .map_err(|e| format!("{} cannot be parsed as a slot: {}", s, e))
        }
    }
}

impl fmt::Display for ValidatorId {
    fn fmt(&self, f: &mut fmt::Formatter<'_>) -> fmt::Result {
        match self {
            ValidatorId::PublicKey(pubkey) => write!(f, "{:?}", pubkey),
            ValidatorId::Index(index) => write!(f, "{}", index),
        }
    }
}

#[derive(Debug, Clone, PartialEq, Serialize, Deserialize)]
pub struct ValidatorData {
    #[serde(with = "serde_utils::quoted_u64")]
    pub index: u64,
    #[serde(with = "serde_utils::quoted_u64")]
    pub balance: u64,
    pub status: ValidatorStatus,
    pub validator: Validator,
}

#[derive(Debug, Clone, PartialEq, Serialize, Deserialize)]
pub struct ValidatorBalanceData {
    #[serde(with = "serde_utils::quoted_u64")]
    pub index: u64,
    #[serde(with = "serde_utils::quoted_u64")]
    pub balance: u64,
}

// TODO: This does not currently match the spec, but I'm going to try and change the spec using
// this proposal:
//
// https://hackmd.io/bQxMDRt1RbS1TLno8K4NPg?view
#[derive(Debug, Clone, Copy, PartialEq, Serialize, Deserialize)]
#[serde(rename_all = "snake_case")]
pub enum ValidatorStatus {
    Unknown,
    WaitingForEligibility,
    WaitingForFinality,
    WaitingInQueue,
    StandbyForActive,
    Active,
    ActiveAwaitingVoluntaryExit,
    ActiveAwaitingSlashedExit,
    ExitedVoluntarily,
    ExitedSlashed,
    Withdrawable,
    Withdrawn,
}

impl ValidatorStatus {
    pub fn from_validator(
        validator_opt: Option<&Validator>,
        epoch: Epoch,
        finalized_epoch: Epoch,
        far_future_epoch: Epoch,
    ) -> Self {
        if let Some(validator) = validator_opt {
            if validator.is_withdrawable_at(epoch) {
                ValidatorStatus::Withdrawable
            } else if validator.is_exited_at(epoch) {
                if validator.slashed {
                    ValidatorStatus::ExitedSlashed
                } else {
                    ValidatorStatus::ExitedVoluntarily
                }
            } else if validator.is_active_at(epoch) {
                if validator.exit_epoch < far_future_epoch {
                    if validator.slashed {
                        ValidatorStatus::ActiveAwaitingSlashedExit
                    } else {
                        ValidatorStatus::ActiveAwaitingVoluntaryExit
                    }
                } else {
                    ValidatorStatus::Active
                }
            } else if validator.activation_epoch < far_future_epoch {
                ValidatorStatus::StandbyForActive
            } else if validator.activation_eligibility_epoch < far_future_epoch {
                if finalized_epoch < validator.activation_eligibility_epoch {
                    ValidatorStatus::WaitingForFinality
                } else {
                    ValidatorStatus::WaitingInQueue
                }
            } else {
                ValidatorStatus::WaitingForEligibility
            }
        } else {
            ValidatorStatus::Unknown
        }
    }
}

impl FromStr for ValidatorStatus {
    type Err = String;

    fn from_str(s: &str) -> Result<Self, Self::Err> {
        match s {
            "unknown" => Ok(ValidatorStatus::Unknown),
            "waiting_for_eligibility" => Ok(ValidatorStatus::WaitingForEligibility),
            "waiting_for_finality" => Ok(ValidatorStatus::WaitingForFinality),
            "waiting_in_queue" => Ok(ValidatorStatus::WaitingInQueue),
            "standby_for_active" => Ok(ValidatorStatus::StandbyForActive),
            "active" => Ok(ValidatorStatus::Active),
            "active_awaiting_voluntary_exit" => Ok(ValidatorStatus::ActiveAwaitingVoluntaryExit),
            "active_awaiting_slashed_exit" => Ok(ValidatorStatus::ActiveAwaitingSlashedExit),
            "exited_voluntarily" => Ok(ValidatorStatus::ExitedVoluntarily),
            "exited_slashed" => Ok(ValidatorStatus::ExitedSlashed),
            "withdrawable" => Ok(ValidatorStatus::Withdrawable),
            "withdrawn" => Ok(ValidatorStatus::Withdrawn),
            _ => Err(format!("{} cannot be parsed as a validator status.", s)),
        }
    }
}

impl fmt::Display for ValidatorStatus {
    fn fmt(&self, f: &mut fmt::Formatter<'_>) -> fmt::Result {
        match self {
            ValidatorStatus::Unknown => write!(f, "unknown"),
            ValidatorStatus::WaitingForEligibility => write!(f, "waiting_for_eligibility"),
            ValidatorStatus::WaitingForFinality => write!(f, "waiting_for_finality"),
            ValidatorStatus::WaitingInQueue => write!(f, "waiting_in_queue"),
            ValidatorStatus::StandbyForActive => write!(f, "standby_for_active"),
            ValidatorStatus::Active => write!(f, "active"),
            ValidatorStatus::ActiveAwaitingVoluntaryExit => {
                write!(f, "active_awaiting_voluntary_exit")
            }
            ValidatorStatus::ActiveAwaitingSlashedExit => write!(f, "active_awaiting_slashed_exit"),
            ValidatorStatus::ExitedVoluntarily => write!(f, "exited_voluntarily"),
            ValidatorStatus::ExitedSlashed => write!(f, "exited_slashed"),
            ValidatorStatus::Withdrawable => write!(f, "withdrawable"),
            ValidatorStatus::Withdrawn => write!(f, "withdrawn"),
        }
    }
}

#[derive(Serialize, Deserialize)]
pub struct CommitteesQuery {
    pub slot: Option<Slot>,
    pub index: Option<u64>,
}

#[derive(Deserialize)]
pub struct ValidatorsQuery {
    pub id: Option<QueryVec<ValidatorId>>,
    pub status: Option<QueryVec<ValidatorStatus>>,
}

#[derive(Debug, Clone, PartialEq, Serialize, Deserialize)]
pub struct CommitteeData {
    #[serde(with = "serde_utils::quoted_u64")]
    pub index: u64,
    pub slot: Slot,
    #[serde(with = "serde_utils::quoted_u64_vec")]
    pub validators: Vec<u64>,
}

#[derive(Serialize, Deserialize)]
pub struct HeadersQuery {
    pub slot: Option<Slot>,
    pub parent_root: Option<Hash256>,
}

#[derive(Debug, Clone, PartialEq, Serialize, Deserialize)]
pub struct BlockHeaderAndSignature {
    pub message: BeaconBlockHeader,
    pub signature: SignatureBytes,
}

#[derive(Debug, Clone, PartialEq, Serialize, Deserialize)]
pub struct BlockHeaderData {
    pub root: Hash256,
    pub canonical: bool,
    pub header: BlockHeaderAndSignature,
}

#[derive(Debug, Clone, PartialEq, Serialize, Deserialize)]
pub struct DepositContractData {
    #[serde(with = "serde_utils::quoted_u64")]
    pub chain_id: u64,
    pub address: Address,
}

#[derive(Debug, Clone, PartialEq, Serialize, Deserialize)]
pub struct ChainHeadData {
    pub slot: Slot,
    pub root: Hash256,
}

#[derive(Debug, Clone, PartialEq, Serialize, Deserialize)]
pub struct IdentityData {
    pub peer_id: String,
    pub enr: Enr,
    pub p2p_addresses: Vec<Multiaddr>,
    pub discovery_addresses: Vec<Multiaddr>,
    pub metadata: MetaData,
}

#[derive(Debug, Clone, PartialEq, Serialize, Deserialize)]
pub struct MetaData {
    #[serde(with = "serde_utils::quoted_u64")]
    pub seq_number: u64,
    pub attnets: String,
}

#[derive(Debug, Clone, PartialEq, Serialize, Deserialize)]
pub struct VersionData {
    pub version: String,
}

#[derive(Debug, Clone, PartialEq, Serialize, Deserialize)]
pub struct SyncingData {
    pub is_syncing: bool,
    pub head_slot: Slot,
    pub sync_distance: Slot,
}

#[derive(Clone, PartialEq, Debug, Deserialize)]
#[serde(try_from = "String", bound = "T: FromStr")]
pub struct QueryVec<T: FromStr>(pub Vec<T>);

impl<T: FromStr> TryFrom<String> for QueryVec<T> {
    type Error = String;

    fn try_from(string: String) -> Result<Self, Self::Error> {
        if string == "" {
            return Ok(Self(vec![]));
        }

        string
            .split(',')
            .map(|s| s.parse().map_err(|_| "unable to parse".to_string()))
            .collect::<Result<Vec<T>, String>>()
            .map(Self)
    }
}

#[derive(Clone, Deserialize)]
pub struct ValidatorBalancesQuery {
    pub id: Option<QueryVec<ValidatorId>>,
}

#[derive(Clone, Serialize, Deserialize)]
#[serde(transparent)]
pub struct ValidatorIndexData(#[serde(with = "serde_utils::quoted_u64_vec")] pub Vec<u64>);

#[derive(Debug, Clone, PartialEq, Serialize, Deserialize)]
pub struct AttesterData {
    pub pubkey: PublicKeyBytes,
    #[serde(with = "serde_utils::quoted_u64")]
    pub validator_index: u64,
    #[serde(with = "serde_utils::quoted_u64")]
    pub committees_at_slot: u64,
    #[serde(with = "serde_utils::quoted_u64")]
    pub committee_index: CommitteeIndex,
    #[serde(with = "serde_utils::quoted_u64")]
    pub committee_length: u64,
    #[serde(with = "serde_utils::quoted_u64")]
    pub validator_committee_index: u64,
    pub slot: Slot,
}

#[derive(Debug, Clone, PartialEq, Serialize, Deserialize)]
pub struct ProposerData {
    pub pubkey: PublicKeyBytes,
    #[serde(with = "serde_utils::quoted_u64")]
    pub validator_index: u64,
    pub slot: Slot,
}

#[derive(Clone, Serialize, Deserialize)]
pub struct ValidatorBlocksQuery {
    pub randao_reveal: SignatureBytes,
    pub graffiti: Option<Graffiti>,
}

#[derive(Clone, Serialize, Deserialize)]
pub struct ValidatorAttestationDataQuery {
    pub slot: Slot,
    pub committee_index: CommitteeIndex,
}

#[derive(Clone, Serialize, Deserialize)]
pub struct ValidatorAggregateAttestationQuery {
    pub attestation_data_root: Hash256,
    pub slot: Slot,
}

#[derive(Debug, Clone, PartialEq, Serialize, Deserialize)]
pub struct BeaconCommitteeSubscription {
    #[serde(with = "serde_utils::quoted_u64")]
    pub validator_index: u64,
    #[serde(with = "serde_utils::quoted_u64")]
    pub committee_index: u64,
    #[serde(with = "serde_utils::quoted_u64")]
    pub committees_at_slot: u64,
    pub slot: Slot,
    pub is_aggregator: bool,
}

#[derive(Deserialize)]
pub struct PeersQuery {
    pub state: Option<QueryVec<PeerState>>,
    pub direction: Option<QueryVec<PeerDirection>>,
}

#[derive(Debug, Clone, PartialEq, Serialize, Deserialize)]
pub struct PeerData {
    pub peer_id: String,
    pub enr: Option<String>,
    pub last_seen_p2p_address: String,
    pub state: PeerState,
    pub direction: PeerDirection,
}

#[derive(Debug, Clone, PartialEq, Serialize, Deserialize)]
pub struct PeersData {
    pub data: Vec<PeerData>,
    pub meta: PeersMetaData,
}

#[derive(Debug, Clone, PartialEq, Serialize, Deserialize)]
pub struct PeersMetaData {
    pub count: u64,
}

#[derive(Debug, Clone, Copy, PartialEq, Serialize, Deserialize)]
#[serde(rename_all = "lowercase")]
pub enum PeerState {
    Connected,
    Connecting,
    Disconnected,
    Disconnecting,
}

impl PeerState {
    pub fn from_peer_connection_status(status: &PeerConnectionStatus) -> Self {
        match status {
            PeerConnectionStatus::Connected { .. } => PeerState::Connected,
            PeerConnectionStatus::Dialing { .. } => PeerState::Connecting,
            PeerConnectionStatus::Disconnecting { .. } => PeerState::Disconnecting,
            PeerConnectionStatus::Disconnected { .. }
            | PeerConnectionStatus::Banned { .. }
            | PeerConnectionStatus::Unknown => PeerState::Disconnected,
        }
    }
}

impl FromStr for PeerState {
    type Err = String;

    fn from_str(s: &str) -> Result<Self, Self::Err> {
        match s {
            "connected" => Ok(PeerState::Connected),
            "connecting" => Ok(PeerState::Connecting),
            "disconnected" => Ok(PeerState::Disconnected),
            "disconnecting" => Ok(PeerState::Disconnecting),
            _ => Err("peer state cannot be parsed.".to_string()),
        }
    }
}

<<<<<<< HEAD
#[derive(Clone, Deserialize)]
pub struct EventQuery {
    pub topics: QueryVec<EventTopic>,
}

#[derive(Debug, Clone, Copy, PartialEq, Deserialize)]
#[serde(rename_all = "snake_case")]
pub enum EventTopic {
    State,
    Block,
    Attestation,
    VoluntaryExit,
    FinalizedCheckpoint,
}

impl FromStr for EventTopic {
    type Err = String;

    fn from_str(s: &str) -> Result<Self, Self::Err> {
        match s {
            "state" => Ok(EventTopic::State),
            "block" => Ok(EventTopic::Block),
            "attestation" => Ok(EventTopic::Attestation),
            "voluntary_exit" => Ok(EventTopic::VoluntaryExit),
            "finalized_checkpoint" => Ok(EventTopic::FinalizedCheckpoint),
            _ => Err("event topic cannot be parsed.".to_string()),
        }
    }
}

impl fmt::Display for EventTopic {
    fn fmt(&self, f: &mut fmt::Formatter<'_>) -> fmt::Result {
        match self {
            EventTopic::State => write!(f, "state"),
            EventTopic::Block => write!(f, "block"),
            EventTopic::Attestation => write!(f, "attestation"),
            EventTopic::VoluntaryExit => write!(f, "voluntary_exit"),
            EventTopic::FinalizedCheckpoint => write!(f, "finalized_checkpoint"),
=======
impl fmt::Display for PeerState {
    fn fmt(&self, f: &mut fmt::Formatter<'_>) -> fmt::Result {
        match self {
            PeerState::Connected => write!(f, "connected"),
            PeerState::Connecting => write!(f, "connecting"),
            PeerState::Disconnected => write!(f, "disconnected"),
            PeerState::Disconnecting => write!(f, "disconnecting"),
>>>>>>> 4d732a1f
        }
    }
}

#[derive(Debug, Clone, Copy, PartialEq, Serialize, Deserialize)]
#[serde(rename_all = "lowercase")]
pub enum PeerDirection {
    Inbound,
    Outbound,
}

impl PeerDirection {
    pub fn from_connection_direction(direction: &ConnectionDirection) -> Self {
        match direction {
            ConnectionDirection::Incoming => PeerDirection::Inbound,
            ConnectionDirection::Outgoing => PeerDirection::Outbound,
        }
    }
}

impl FromStr for PeerDirection {
    type Err = String;

    fn from_str(s: &str) -> Result<Self, Self::Err> {
        match s {
            "inbound" => Ok(PeerDirection::Inbound),
            "outbound" => Ok(PeerDirection::Outbound),
            _ => Err("peer direction cannot be parsed.".to_string()),
        }
    }
}

<<<<<<< HEAD
// --------- Server Sent Event Types -----------

#[derive(Debug, Serialize, Deserialize, Clone)]
pub struct SseBlock {
    pub slot: Slot,
    pub block: Hash256,
}

#[derive(Debug, Serialize, Deserialize, Clone)]
pub struct SseFinalizedCheckpoint {
    pub block: Hash256,
    pub state: Hash256,
    pub epoch: Epoch,
}

#[derive(Debug, Serialize, Deserialize, Clone)]
pub struct SseState {
    pub slot: Slot,
    pub block: Hash256,
    pub state: Hash256,
    pub distance: Slot,
    pub epoch_transition: bool,
    pub reorg: bool,
    pub reorg_distance: Slot,
=======
impl fmt::Display for PeerDirection {
    fn fmt(&self, f: &mut fmt::Formatter<'_>) -> fmt::Result {
        match self {
            PeerDirection::Inbound => write!(f, "inbound"),
            PeerDirection::Outbound => write!(f, "outbound"),
        }
    }
}

#[derive(Debug, Clone, PartialEq, Serialize, Deserialize)]
pub struct PeerCount {
    #[serde(with = "serde_utils::quoted_u64")]
    pub connected: u64,
    #[serde(with = "serde_utils::quoted_u64")]
    pub connecting: u64,
    #[serde(with = "serde_utils::quoted_u64")]
    pub disconnected: u64,
    #[serde(with = "serde_utils::quoted_u64")]
    pub disconnecting: u64,
>>>>>>> 4d732a1f
}

#[cfg(test)]
mod tests {
    use super::*;

    #[test]
    fn query_vec() {
        assert_eq!(
            QueryVec::try_from("0,1,2".to_string()).unwrap(),
            QueryVec(vec![0_u64, 1, 2])
        );
    }
}<|MERGE_RESOLUTION|>--- conflicted
+++ resolved
@@ -571,7 +571,17 @@
     }
 }
 
-<<<<<<< HEAD
+impl fmt::Display for PeerState {
+    fn fmt(&self, f: &mut fmt::Formatter<'_>) -> fmt::Result {
+        match self {
+            PeerState::Connected => write!(f, "connected"),
+            PeerState::Connecting => write!(f, "connecting"),
+            PeerState::Disconnected => write!(f, "disconnected"),
+            PeerState::Disconnecting => write!(f, "disconnecting"),
+        }
+    }
+}
+
 #[derive(Clone, Deserialize)]
 pub struct EventQuery {
     pub topics: QueryVec<EventTopic>,
@@ -610,15 +620,6 @@
             EventTopic::Attestation => write!(f, "attestation"),
             EventTopic::VoluntaryExit => write!(f, "voluntary_exit"),
             EventTopic::FinalizedCheckpoint => write!(f, "finalized_checkpoint"),
-=======
-impl fmt::Display for PeerState {
-    fn fmt(&self, f: &mut fmt::Formatter<'_>) -> fmt::Result {
-        match self {
-            PeerState::Connected => write!(f, "connected"),
-            PeerState::Connecting => write!(f, "connecting"),
-            PeerState::Disconnected => write!(f, "disconnected"),
-            PeerState::Disconnecting => write!(f, "disconnecting"),
->>>>>>> 4d732a1f
         }
     }
 }
@@ -651,7 +652,27 @@
     }
 }
 
-<<<<<<< HEAD
+impl fmt::Display for PeerDirection {
+    fn fmt(&self, f: &mut fmt::Formatter<'_>) -> fmt::Result {
+        match self {
+            PeerDirection::Inbound => write!(f, "inbound"),
+            PeerDirection::Outbound => write!(f, "outbound"),
+        }
+    }
+}
+
+#[derive(Debug, Clone, PartialEq, Serialize, Deserialize)]
+pub struct PeerCount {
+    #[serde(with = "serde_utils::quoted_u64")]
+    pub connected: u64,
+    #[serde(with = "serde_utils::quoted_u64")]
+    pub connecting: u64,
+    #[serde(with = "serde_utils::quoted_u64")]
+    pub disconnected: u64,
+    #[serde(with = "serde_utils::quoted_u64")]
+    pub disconnecting: u64,
+}
+
 // --------- Server Sent Event Types -----------
 
 #[derive(Debug, Serialize, Deserialize, Clone)]
@@ -676,27 +697,6 @@
     pub epoch_transition: bool,
     pub reorg: bool,
     pub reorg_distance: Slot,
-=======
-impl fmt::Display for PeerDirection {
-    fn fmt(&self, f: &mut fmt::Formatter<'_>) -> fmt::Result {
-        match self {
-            PeerDirection::Inbound => write!(f, "inbound"),
-            PeerDirection::Outbound => write!(f, "outbound"),
-        }
-    }
-}
-
-#[derive(Debug, Clone, PartialEq, Serialize, Deserialize)]
-pub struct PeerCount {
-    #[serde(with = "serde_utils::quoted_u64")]
-    pub connected: u64,
-    #[serde(with = "serde_utils::quoted_u64")]
-    pub connecting: u64,
-    #[serde(with = "serde_utils::quoted_u64")]
-    pub disconnected: u64,
-    #[serde(with = "serde_utils::quoted_u64")]
-    pub disconnecting: u64,
->>>>>>> 4d732a1f
 }
 
 #[cfg(test)]
