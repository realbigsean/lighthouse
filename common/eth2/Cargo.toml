[package]
name = "eth2"
version = "0.1.0"
authors = ["Paul Hauner <paul@paulhauner.com>"]
edition = "2018"

# See more keys and their definitions at https://doc.rust-lang.org/cargo/reference/manifest.html

[dependencies]
serde = { version = "1.0.116", features = ["derive"] }
serde_json = "1.0.58"
types = { path = "../../consensus/types" }
hex = "0.4.2"
reqwest = { version = "0.10.8", features = ["json"] }
eth2_libp2p = { path = "../../beacon_node/eth2_libp2p" }
proto_array = { path = "../../consensus/proto_array", optional = true }
serde_utils = { path = "../../consensus/serde_utils" }
zeroize = { version = "1.1.1", features = ["zeroize_derive"] }
eth2_keystore = { path = "../../crypto/eth2_keystore" }
libsecp256k1 = "0.3.5"
ring = "0.16.12"
bytes = "0.5.6"
account_utils = { path = "../../common/account_utils" }
<<<<<<< HEAD
sysinfo = "0.15.2"
systemstat = "0.1.5"

[target.'cfg(target_os = "linux")'.dependencies]
psutil = { version = "3.1.0", optional = true }

[target.'cfg(target_os = "macos")'.dependencies]
psutil = "3.1.0"
=======
eth2_ssz = { path = "../../consensus/ssz" }

[target.'cfg(target_os = "linux")'.dependencies]
psutil = { version = "3.2.0", optional = true }
procinfo = { version = "0.4.2", optional = true }
>>>>>>> ae0f0253

[features]
default = ["lighthouse"]
lighthouse = ["proto_array", "psutil"]<|MERGE_RESOLUTION|>--- conflicted
+++ resolved
@@ -21,7 +21,7 @@
 ring = "0.16.12"
 bytes = "0.5.6"
 account_utils = { path = "../../common/account_utils" }
-<<<<<<< HEAD
+eth2_ssz = { path = "../../consensus/ssz" }
 sysinfo = "0.15.2"
 systemstat = "0.1.5"
 
@@ -30,13 +30,6 @@
 
 [target.'cfg(target_os = "macos")'.dependencies]
 psutil = "3.1.0"
-=======
-eth2_ssz = { path = "../../consensus/ssz" }
-
-[target.'cfg(target_os = "linux")'.dependencies]
-psutil = { version = "3.2.0", optional = true }
-procinfo = { version = "0.4.2", optional = true }
->>>>>>> ae0f0253
 
 [features]
 default = ["lighthouse"]
