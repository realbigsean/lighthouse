mod attestation;
mod attestation_id;
mod attester_slashing;
mod max_cover;
mod metrics;
mod persistence;

pub use persistence::PersistedOperationPool;

use attestation::AttMaxCover;
use attestation_id::AttestationId;
use attester_slashing::AttesterSlashingMaxCover;
use max_cover::{maximum_cover, MaxCover};
use parking_lot::RwLock;
use state_processing::per_block_processing::errors::AttestationValidationError;
use state_processing::per_block_processing::{
    get_slashable_indices_modular, verify_attestation_for_block_inclusion, verify_exit,
    VerifySignatures,
};
use state_processing::SigVerifiedOp;
use std::collections::{hash_map, HashMap, HashSet};
use std::marker::PhantomData;
use std::ptr;
use types::{
    typenum::Unsigned, Attestation, AttesterSlashing, BeaconState, BeaconStateError, ChainSpec,
    Epoch, EthSpec, Fork, ForkVersion, Hash256, ProposerSlashing, RelativeEpoch,
    SignedVoluntaryExit, Validator,
};
#[derive(Default, Debug)]
pub struct OperationPool<T: EthSpec + Default> {
    /// Map from attestation ID (see below) to vectors of attestations.
    attestations: RwLock<HashMap<AttestationId, Vec<Attestation<T>>>>,
    /// Set of attester slashings, and the fork version they were verified against.
    attester_slashings: RwLock<HashSet<(AttesterSlashing<T>, ForkVersion)>>,
    /// Map from proposer index to slashing.
    proposer_slashings: RwLock<HashMap<u64, ProposerSlashing>>,
    /// Map from exiting validator to their exit data.
    voluntary_exits: RwLock<HashMap<u64, SignedVoluntaryExit>>,
    _phantom: PhantomData<T>,
}

#[derive(Debug, PartialEq)]
pub enum OpPoolError {
    GetAttestationsTotalBalanceError(BeaconStateError),
}

impl<T: EthSpec> OperationPool<T> {
    /// Create a new operation pool.
    pub fn new() -> Self {
        Self::default()
    }

    /// Insert an attestation into the pool, aggregating it with existing attestations if possible.
    ///
    /// ## Note
    ///
    /// This function assumes the given `attestation` is valid.
    pub fn insert_attestation(
        &self,
        attestation: Attestation<T>,
        fork: &Fork,
        genesis_validators_root: Hash256,
        spec: &ChainSpec,
    ) -> Result<(), AttestationValidationError> {
        let id = AttestationId::from_data(&attestation.data, fork, genesis_validators_root, spec);

        // Take a write lock on the attestations map.
        let mut attestations = self.attestations.write();

        let existing_attestations = match attestations.entry(id) {
            hash_map::Entry::Vacant(entry) => {
                entry.insert(vec![attestation]);
                return Ok(());
            }
            hash_map::Entry::Occupied(entry) => entry.into_mut(),
        };

        let mut aggregated = false;
        for existing_attestation in existing_attestations.iter_mut() {
            if existing_attestation.signers_disjoint_from(&attestation) {
                existing_attestation.aggregate(&attestation);
                aggregated = true;
            } else if *existing_attestation == attestation {
                aggregated = true;
            }
        }

        if !aggregated {
            existing_attestations.push(attestation);
        }

        Ok(())
    }

    /// Total number of attestations in the pool, including attestations for the same data.
    pub fn num_attestations(&self) -> usize {
        self.attestations.read().values().map(Vec::len).sum()
    }

    /// Return all valid attestations for the given epoch, for use in max cover.
    fn get_valid_attestations_for_epoch<'a>(
        &'a self,
        epoch: Epoch,
        all_attestations: &'a HashMap<AttestationId, Vec<Attestation<T>>>,
        state: &'a BeaconState<T>,
        total_active_balance: u64,
        validity_filter: impl FnMut(&&Attestation<T>) -> bool + Send,
        spec: &'a ChainSpec,
    ) -> impl Iterator<Item = AttMaxCover<'a, T>> + Send {
        let domain_bytes = AttestationId::compute_domain_bytes(
            epoch,
            &state.fork(),
            state.genesis_validators_root(),
            spec,
        );
        all_attestations
            .iter()
            .filter(move |(key, _)| key.domain_bytes_match(&domain_bytes))
            .flat_map(|(_, attestations)| attestations)
            .filter(move |attestation| attestation.data.target.epoch == epoch)
            .filter(move |attestation| {
                // Ensure attestations are valid for block inclusion
                verify_attestation_for_block_inclusion(
                    state,
                    attestation,
                    VerifySignatures::False,
                    spec,
                )
                .is_ok()
            })
            .filter(validity_filter)
            .filter_map(move |att| AttMaxCover::new(att, state, total_active_balance, spec))
    }

    /// Get a list of attestations for inclusion in a block.
    ///
    /// The `validity_filter` is a closure that provides extra filtering of the attestations
    /// before an approximately optimal bundle is constructed. We use it to provide access
    /// to the fork choice data from the `BeaconChain` struct that doesn't logically belong
    /// in the operation pool.
    pub fn get_attestations(
        &self,
        state: &BeaconState<T>,
        prev_epoch_validity_filter: impl FnMut(&&Attestation<T>) -> bool + Send,
        curr_epoch_validity_filter: impl FnMut(&&Attestation<T>) -> bool + Send,
        spec: &ChainSpec,
    ) -> Result<Vec<Attestation<T>>, OpPoolError> {
        // Attestations for the current fork, which may be from the current or previous epoch.
        let prev_epoch = state.previous_epoch();
        let current_epoch = state.current_epoch();
        let all_attestations = self.attestations.read();
        let active_indices = state
            .get_cached_active_validator_indices(RelativeEpoch::Current)
            .map_err(OpPoolError::GetAttestationsTotalBalanceError)?;
        let total_active_balance = state
            .get_total_balance(&active_indices, spec)
            .map_err(OpPoolError::GetAttestationsTotalBalanceError)?;

        // Split attestations for the previous & current epochs, so that we
        // can optimise them individually in parallel.
        let prev_epoch_att = self.get_valid_attestations_for_epoch(
            prev_epoch,
            &*all_attestations,
            state,
            total_active_balance,
            prev_epoch_validity_filter,
            spec,
        );
        let curr_epoch_att = self.get_valid_attestations_for_epoch(
            current_epoch,
            &*all_attestations,
            state,
            total_active_balance,
            curr_epoch_validity_filter,
            spec,
        );

        let prev_epoch_limit = std::cmp::min(
            T::MaxPendingAttestations::to_usize().saturating_sub(
                state
                    .as_base()
                    .expect("FIXME(altair)")
                    .previous_epoch_attestations
                    .len(),
            ),
            T::MaxAttestations::to_usize(),
        );

        let (prev_cover, curr_cover) = rayon::join(
            move || {
                let _timer = metrics::start_timer(&metrics::ATTESTATION_PREV_EPOCH_PACKING_TIME);
                // If we're in the genesis epoch, just use the current epoch attestations.
                if prev_epoch == current_epoch {
                    vec![]
                } else {
                    maximum_cover(prev_epoch_att, prev_epoch_limit)
                }
            },
            move || {
                let _timer = metrics::start_timer(&metrics::ATTESTATION_CURR_EPOCH_PACKING_TIME);
                maximum_cover(curr_epoch_att, T::MaxAttestations::to_usize())
            },
        );

        Ok(max_cover::merge_solutions(
            curr_cover,
            prev_cover,
            T::MaxAttestations::to_usize(),
        ))
    }

    /// Remove attestations which are too old to be included in a block.
    pub fn prune_attestations(&self, current_epoch: Epoch) {
        // Prune attestations that are from before the previous epoch.
        self.attestations.write().retain(|_, attestations| {
            // All the attestations in this bucket have the same data, so we only need to
            // check the first one.
            attestations
                .first()
                .map_or(false, |att| current_epoch <= att.data.target.epoch + 1)
        });
    }

    /// Insert a proposer slashing into the pool.
    pub fn insert_proposer_slashing(
        &self,
        verified_proposer_slashing: SigVerifiedOp<ProposerSlashing>,
    ) {
        let slashing = verified_proposer_slashing.into_inner();
        self.proposer_slashings
            .write()
            .insert(slashing.signed_header_1.message.proposer_index, slashing);
    }

    /// Insert an attester slashing into the pool.
    pub fn insert_attester_slashing(
        &self,
        verified_slashing: SigVerifiedOp<AttesterSlashing<T>>,
        fork: Fork,
    ) {
        self.attester_slashings
            .write()
            .insert((verified_slashing.into_inner(), fork.current_version));
    }

    /// Get proposer and attester slashings for inclusion in a block.
    ///
    /// This function computes both types of slashings together, because
    /// attester slashings may be invalidated by proposer slashings included
    /// earlier in the block.
    pub fn get_slashings(
        &self,
        state: &BeaconState<T>,
        spec: &ChainSpec,
    ) -> (Vec<ProposerSlashing>, Vec<AttesterSlashing<T>>) {
        let proposer_slashings = filter_limit_operations(
            self.proposer_slashings.read().values(),
            |slashing| {
                state
                    .validators()
                    .get(slashing.signed_header_1.message.proposer_index as usize)
                    .map_or(false, |validator| !validator.slashed)
            },
            T::MaxProposerSlashings::to_usize(),
        );

        // Set of validators to be slashed, so we don't attempt to construct invalid attester
        // slashings.
        let to_be_slashed = proposer_slashings
            .iter()
            .map(|s| s.signed_header_1.message.proposer_index)
            .collect::<HashSet<_>>();

        let reader = self.attester_slashings.read();

        let relevant_attester_slashings = reader.iter().flat_map(|(slashing, fork)| {
            if *fork == state.fork().previous_version || *fork == state.fork().current_version {
                AttesterSlashingMaxCover::new(&slashing, &to_be_slashed, state, spec)
            } else {
                None
            }
        });

        let attester_slashings = maximum_cover(
            relevant_attester_slashings,
            T::MaxAttesterSlashings::to_usize(),
        )
        .into_iter()
        .map(|cover| cover.object().clone())
        .collect();

        (proposer_slashings, attester_slashings)
    }

    /// Prune proposer slashings for validators which are exited in the finalized epoch.
    pub fn prune_proposer_slashings(&self, head_state: &BeaconState<T>) {
        prune_validator_hash_map(
            &mut self.proposer_slashings.write(),
            |validator| validator.exit_epoch <= head_state.finalized_checkpoint().epoch,
            head_state,
        );
    }

    /// Prune attester slashings for all slashed or withdrawn validators, or attestations on another
    /// fork.
    pub fn prune_attester_slashings(&self, head_state: &BeaconState<T>) {
        self.attester_slashings
            .write()
            .retain(|(slashing, fork_version)| {
                let previous_fork_is_finalized =
                    head_state.finalized_checkpoint().epoch >= head_state.fork().epoch;
                // Prune any slashings which don't match the current fork version, or the previous
                // fork version if it is not finalized yet.
                let fork_ok = (*fork_version == head_state.fork().current_version)
                    || (*fork_version == head_state.fork().previous_version
                        && !previous_fork_is_finalized);
                // Slashings that don't slash any validators can also be dropped.
                let slashing_ok =
                    get_slashable_indices_modular(head_state, slashing, |_, validator| {
                        // Declare that a validator is still slashable if they have not exited prior
                        // to the finalized epoch.
                        //
                        // We cannot check the `slashed` field since the `head` is not finalized and
                        // a fork could un-slash someone.
                        validator.exit_epoch > head_state.finalized_checkpoint().epoch
                    })
                    .map_or(false, |indices| !indices.is_empty());

                fork_ok && slashing_ok
            });
    }

    /// Total number of attester slashings in the pool.
    pub fn num_attester_slashings(&self) -> usize {
        self.attester_slashings.read().len()
    }

    /// Total number of proposer slashings in the pool.
    pub fn num_proposer_slashings(&self) -> usize {
        self.proposer_slashings.read().len()
    }

    /// Insert a voluntary exit that has previously been checked elsewhere.
    pub fn insert_voluntary_exit(&self, verified_exit: SigVerifiedOp<SignedVoluntaryExit>) {
        let exit = verified_exit.into_inner();
        self.voluntary_exits
            .write()
            .insert(exit.message.validator_index, exit);
    }

    /// Get a list of voluntary exits for inclusion in a block.
    pub fn get_voluntary_exits(
        &self,
        state: &BeaconState<T>,
        spec: &ChainSpec,
    ) -> Vec<SignedVoluntaryExit> {
        filter_limit_operations(
            self.voluntary_exits.read().values(),
            |exit| verify_exit(state, exit, VerifySignatures::False, spec).is_ok(),
            T::MaxVoluntaryExits::to_usize(),
        )
    }

    /// Prune if validator has already exited at or before the finalized checkpoint of the head.
    pub fn prune_voluntary_exits(&self, head_state: &BeaconState<T>) {
        prune_validator_hash_map(
            &mut self.voluntary_exits.write(),
            // This condition is slightly too loose, since there will be some finalized exits that
            // are missed here.
            //
            // We choose simplicity over the gain of pruning more exits since they are small and
            // should not be seen frequently.
            |validator| validator.exit_epoch <= head_state.finalized_checkpoint().epoch,
            head_state,
        );
    }

    /// Prune all types of transactions given the latest head state and head fork.
    pub fn prune_all(&self, head_state: &BeaconState<T>, current_epoch: Epoch) {
        self.prune_attestations(current_epoch);
        self.prune_proposer_slashings(head_state);
        self.prune_attester_slashings(head_state);
        self.prune_voluntary_exits(head_state);
    }

    /// Total number of voluntary exits in the pool.
    pub fn num_voluntary_exits(&self) -> usize {
        self.voluntary_exits.read().len()
    }

    /// Returns all known `Attestation` objects.
    ///
    /// This method may return objects that are invalid for block inclusion.
    pub fn get_all_attestations(&self) -> Vec<Attestation<T>> {
        self.attestations
            .read()
            .iter()
            .map(|(_, attns)| attns.iter().cloned())
            .flatten()
            .collect()
    }

    /// Returns all known `Attestation` objects that pass the provided filter.
    ///
    /// This method may return objects that are invalid for block inclusion.
    pub fn get_filtered_attestations<F>(&self, filter: F) -> Vec<Attestation<T>>
    where
        F: Fn(&Attestation<T>) -> bool,
    {
        self.attestations
            .read()
            .iter()
            .map(|(_, attns)| attns.iter().cloned())
            .flatten()
            .filter(filter)
            .collect()
    }

    /// Returns all known `AttesterSlashing` objects.
    ///
    /// This method may return objects that are invalid for block inclusion.
    pub fn get_all_attester_slashings(&self) -> Vec<AttesterSlashing<T>> {
        self.attester_slashings
            .read()
            .iter()
            .map(|(slashing, _)| slashing.clone())
            .collect()
    }

    /// Returns all known `ProposerSlashing` objects.
    ///
    /// This method may return objects that are invalid for block inclusion.
    pub fn get_all_proposer_slashings(&self) -> Vec<ProposerSlashing> {
        self.proposer_slashings
            .read()
            .iter()
            .map(|(_, slashing)| slashing.clone())
            .collect()
    }

    /// Returns all known `SignedVoluntaryExit` objects.
    ///
    /// This method may return objects that are invalid for block inclusion.
    pub fn get_all_voluntary_exits(&self) -> Vec<SignedVoluntaryExit> {
        self.voluntary_exits
            .read()
            .iter()
            .map(|(_, exit)| exit.clone())
            .collect()
    }
}

/// Filter up to a maximum number of operations out of an iterator.
fn filter_limit_operations<'a, T: 'a, I, F>(operations: I, filter: F, limit: usize) -> Vec<T>
where
    I: IntoIterator<Item = &'a T>,
    F: Fn(&T) -> bool,
    T: Clone,
{
    operations
        .into_iter()
        .filter(|x| filter(*x))
        .take(limit)
        .cloned()
        .collect()
}

/// Remove all entries from the given hash map for which `prune_if` returns true.
///
/// The keys in the map should be validator indices, which will be looked up
/// in the state's validator registry and then passed to `prune_if`.
/// Entries for unknown validators will be kept.
fn prune_validator_hash_map<T, F, E: EthSpec>(
    map: &mut HashMap<u64, T>,
    prune_if: F,
    head_state: &BeaconState<E>,
) where
    F: Fn(&Validator) -> bool,
{
    map.retain(|&validator_index, _| {
        head_state
            .validators()
            .get(validator_index as usize)
            .map_or(true, |validator| !prune_if(validator))
    });
}

/// Compare two operation pools.
impl<T: EthSpec + Default> PartialEq for OperationPool<T> {
    fn eq(&self, other: &Self) -> bool {
        if ptr::eq(self, other) {
            return true;
        }
        *self.attestations.read() == *other.attestations.read()
            && *self.attester_slashings.read() == *other.attester_slashings.read()
            && *self.proposer_slashings.read() == *other.proposer_slashings.read()
            && *self.voluntary_exits.read() == *other.voluntary_exits.read()
    }
}

// TODO: more tests
#[cfg(all(test, not(debug_assertions)))]
mod release_tests {
    use lazy_static::lazy_static;

    use super::attestation::earliest_attestation_validators;
    use super::*;
    use beacon_chain::test_utils::{BeaconChainHarness, EphemeralHarnessType};
    use state_processing::{
        //TODO: get_base_reward for altair
        common::{base::get_base_reward, get_attesting_indices},
        VerifyOperation,
    };
    use std::collections::BTreeSet;
    use std::iter::FromIterator;
    use store::StoreConfig;
    use types::*;

    pub const MAX_VALIDATOR_COUNT: usize = 4 * 32 * 128;

    lazy_static! {
        /// A cached set of keys.
        static ref KEYPAIRS: Vec<Keypair> = types::test_utils::generate_deterministic_keypairs(MAX_VALIDATOR_COUNT);
    }

    fn get_harness<E: EthSpec>(
        validator_count: usize,
    ) -> BeaconChainHarness<EphemeralHarnessType<E>> {
        let harness = BeaconChainHarness::new_with_store_config(
            E::default(),
            KEYPAIRS[0..validator_count].to_vec(),
            StoreConfig::default(),
        );

        harness.advance_slot();

        harness
    }

    /// Test state for attestation-related tests.
    fn attestation_test_state<E: EthSpec>(
        num_committees: usize,
    ) -> (BeaconChainHarness<EphemeralHarnessType<E>>, ChainSpec) {
        let spec = E::default_spec();

        let num_validators =
            num_committees * E::slots_per_epoch() as usize * spec.target_committee_size;
        let harness = get_harness::<E>(num_validators);

        let slot_offset = 5 * E::slots_per_epoch() + E::slots_per_epoch() / 2;

        // advance until we have finalized and justified epochs
        for _ in 0..slot_offset {
            harness.advance_slot();
        }

        (harness, spec)
    }

    #[test]
    fn test_earliest_attestation() {
        let (harness, ref spec) = attestation_test_state::<MainnetEthSpec>(1);
        let mut state = harness.chain.head_beacon_state().unwrap();
        let slot = state.slot() - 1;
        let committees = state
            .get_beacon_committees_at_slot(slot)
            .unwrap()
            .into_iter()
            .map(BeaconCommittee::into_owned)
            .collect::<Vec<_>>();

        let num_validators =
            MainnetEthSpec::slots_per_epoch() as usize * spec.target_committee_size;

        let attestations = harness.make_attestations(
            (0..num_validators).collect::<Vec<_>>().as_slice(),
            &state,
            Hash256::zero(),
            SignedBeaconBlockHash::from(Hash256::zero()),
            slot,
        );

        for (atts, aggregate) in &attestations {
            let att2 = aggregate.as_ref().unwrap().message.aggregate.clone();

            let att1 = atts
                .into_iter()
                .map(|(att, _)| att)
                .take(2)
                .fold::<Option<Attestation<MainnetEthSpec>>, _>(None, |att, new_att| {
                    if let Some(mut a) = att {
                        a.aggregate(&new_att);
                        Some(a)
                    } else {
                        Some(new_att.clone())
                    }
                })
                .unwrap();

            assert_eq!(
                att1.aggregation_bits.num_set_bits(),
                earliest_attestation_validators(&att1, &state).num_set_bits()
            );

            //TODO: handle altair
            state
                .as_base_mut()
                .unwrap()
                .current_epoch_attestations
                .push(PendingAttestation {
                    aggregation_bits: att1.aggregation_bits.clone(),
                    data: att1.data.clone(),
                    inclusion_delay: 0,
                    proposer_index: 0,
                })
                .unwrap();

            assert_eq!(
                committees.get(0).unwrap().committee.len() - 2,
                earliest_attestation_validators(&att2, &state).num_set_bits()
            );
        }
    }

    /// End-to-end test of basic attestation handling.
    #[test]
    fn attestation_aggregation_insert_get_prune() {
        let (harness, ref spec) = attestation_test_state::<MainnetEthSpec>(1);

        let op_pool = OperationPool::<MainnetEthSpec>::new();
        let mut state = harness.chain.head_beacon_state().unwrap();

        let slot = state.slot() - 1;
        let committees = state
            .get_beacon_committees_at_slot(slot)
            .unwrap()
            .into_iter()
            .map(BeaconCommittee::into_owned)
            .collect::<Vec<_>>();

        assert_eq!(
            committees.len(),
            1,
            "we expect just one committee with this many validators"
        );

        let num_validators =
            MainnetEthSpec::slots_per_epoch() as usize * spec.target_committee_size;

        let attestations = harness.make_attestations(
            (0..num_validators).collect::<Vec<_>>().as_slice(),
            &state,
            Hash256::zero(),
            SignedBeaconBlockHash::from(Hash256::zero()),
            slot,
        );

        for (atts, _) in attestations {
            for att in atts.into_iter() {
                op_pool
                    .insert_attestation(att.0, &state.fork(), state.genesis_validators_root(), spec)
                    .unwrap();
            }
        }

        assert_eq!(op_pool.attestations.read().len(), committees.len());
        assert_eq!(op_pool.num_attestations(), committees.len());

        // Before the min attestation inclusion delay, get_attestations shouldn't return anything.
        *state.slot_mut() -= 1;
        assert_eq!(
            op_pool
<<<<<<< HEAD
                .get_attestations(&state, |_| true, spec)
=======
                .get_attestations(state, |_| true, |_| true, spec)
>>>>>>> a256b06e
                .expect("should have attestations")
                .len(),
            0
        );

        // Then once the delay has elapsed, we should get a single aggregated attestation.
        *state.slot_mut() += spec.min_attestation_inclusion_delay;

        let block_attestations = op_pool
<<<<<<< HEAD
            .get_attestations(&state, |_| true, spec)
=======
            .get_attestations(state, |_| true, |_| true, spec)
>>>>>>> a256b06e
            .expect("Should have block attestations");
        assert_eq!(block_attestations.len(), committees.len());

        let agg_att = &block_attestations[0];
        assert_eq!(
            agg_att.aggregation_bits.num_set_bits(),
            spec.target_committee_size as usize
        );

        // Prune attestations shouldn't do anything at this point.
        op_pool.prune_attestations(state.current_epoch());
        assert_eq!(op_pool.num_attestations(), committees.len());

        // But once we advance to more than an epoch after the attestation, it should prune it
        // out of existence.
        *state.slot_mut() += 2 * MainnetEthSpec::slots_per_epoch();
        op_pool.prune_attestations(state.current_epoch());
        assert_eq!(op_pool.num_attestations(), 0);
    }

    /// Adding an attestation already in the pool should not increase the size of the pool.
    #[test]
    fn attestation_duplicate() {
        let (harness, ref spec) = attestation_test_state::<MainnetEthSpec>(1);

        let state = harness.chain.head_beacon_state().unwrap();

        let op_pool = OperationPool::<MainnetEthSpec>::new();

        let slot = state.slot() - 1;
        let committees = state
            .get_beacon_committees_at_slot(slot)
            .unwrap()
            .into_iter()
            .map(BeaconCommittee::into_owned)
            .collect::<Vec<_>>();

        let num_validators =
            MainnetEthSpec::slots_per_epoch() as usize * spec.target_committee_size;
        let attestations = harness.make_attestations(
            (0..num_validators).collect::<Vec<_>>().as_slice(),
            &state,
            Hash256::zero(),
            SignedBeaconBlockHash::from(Hash256::zero()),
            slot,
        );

        for (_, aggregate) in attestations {
            let att = aggregate.unwrap().message.aggregate;
            op_pool
                .insert_attestation(
                    att.clone(),
                    &state.fork(),
                    state.genesis_validators_root(),
                    spec,
                )
                .unwrap();
            op_pool
                .insert_attestation(att, &state.fork(), state.genesis_validators_root(), spec)
                .unwrap();
        }

        assert_eq!(op_pool.num_attestations(), committees.len());
    }

    /// Adding lots of attestations that only intersect pairwise should lead to two aggregate
    /// attestations.
    #[test]
    fn attestation_pairwise_overlapping() {
        let (harness, ref spec) = attestation_test_state::<MainnetEthSpec>(1);

        let state = harness.chain.head_beacon_state().unwrap();

        let op_pool = OperationPool::<MainnetEthSpec>::new();

        let slot = state.slot() - 1;
        let committees = state
            .get_beacon_committees_at_slot(slot)
            .unwrap()
            .into_iter()
            .map(BeaconCommittee::into_owned)
            .collect::<Vec<_>>();

        let num_validators =
            MainnetEthSpec::slots_per_epoch() as usize * spec.target_committee_size;

        let attestations = harness.make_attestations(
            (0..num_validators).collect::<Vec<_>>().as_slice(),
            &state,
            Hash256::zero(),
            SignedBeaconBlockHash::from(Hash256::zero()),
            slot,
        );

        let step_size = 2;
        // Create attestations that overlap on `step_size` validators, like:
        // {0,1,2,3}, {2,3,4,5}, {4,5,6,7}, ...
        for (atts1, _) in attestations {
            let atts2 = atts1.clone();
            let aggs1 = atts1
                .chunks_exact(step_size * 2)
                .map(|chunk| {
                    let agg = chunk.into_iter().map(|(att, _)| att).fold::<Option<
                        Attestation<MainnetEthSpec>,
                    >, _>(
                        None,
                        |att, new_att| {
                            if let Some(mut a) = att {
                                a.aggregate(new_att);
                                Some(a)
                            } else {
                                Some(new_att.clone())
                            }
                        },
                    );
                    agg.unwrap()
                })
                .collect::<Vec<_>>();
            let aggs2 = atts2
                .into_iter()
                .skip(step_size)
                .collect::<Vec<_>>()
                .as_slice()
                .chunks_exact(step_size * 2)
                .map(|chunk| {
                    let agg = chunk.into_iter().map(|(att, _)| att).fold::<Option<
                        Attestation<MainnetEthSpec>,
                    >, _>(
                        None,
                        |att, new_att| {
                            if let Some(mut a) = att {
                                a.aggregate(new_att);
                                Some(a)
                            } else {
                                Some(new_att.clone())
                            }
                        },
                    );
                    agg.unwrap()
                })
                .collect::<Vec<_>>();

            for att in aggs1.into_iter().chain(aggs2.into_iter()) {
                op_pool
                    .insert_attestation(att, &state.fork(), state.genesis_validators_root(), spec)
                    .unwrap();
            }
        }

        // The attestations should get aggregated into two attestations that comprise all
        // validators.
        assert_eq!(op_pool.attestations.read().len(), committees.len());
        assert_eq!(op_pool.num_attestations(), 2 * committees.len());
    }

    /// Create a bunch of attestations signed by a small number of validators, and another
    /// bunch signed by a larger number, such that there are at least `max_attestations`
    /// signed by the larger number. Then, check that `get_attestations` only returns the
    /// high-quality attestations. To ensure that no aggregation occurs, ALL attestations
    /// are also signed by the 0th member of the committee.
    #[test]
    fn attestation_get_max() {
        let small_step_size = 2;
        let big_step_size = 4;
        let num_committees = big_step_size;

        let (harness, ref spec) = attestation_test_state::<MainnetEthSpec>(num_committees);

        let mut state = harness.chain.head_beacon_state().unwrap();

        let op_pool = OperationPool::<MainnetEthSpec>::new();

        let slot = state.slot() - 1;
        let committees = state
            .get_beacon_committees_at_slot(slot)
            .unwrap()
            .into_iter()
            .map(BeaconCommittee::into_owned)
            .collect::<Vec<_>>();

        let max_attestations = <MainnetEthSpec as EthSpec>::MaxAttestations::to_usize();
        let target_committee_size = spec.target_committee_size as usize;
        let num_validators = num_committees
            * MainnetEthSpec::slots_per_epoch() as usize
            * spec.target_committee_size;

        let attestations = harness.make_attestations(
            (0..num_validators).collect::<Vec<_>>().as_slice(),
            &state,
            Hash256::zero(),
            SignedBeaconBlockHash::from(Hash256::zero()),
            slot,
        );

        let insert_attestations = |attestations: Vec<(Attestation<MainnetEthSpec>, SubnetId)>,
                                   step_size| {
            let att_0 = attestations.get(0).unwrap().0.clone();
            let aggs = attestations
                .chunks_exact(step_size)
                .map(|chunk| {
                    chunk
                        .into_iter()
                        .map(|(att, _)| att)
                        .fold::<Attestation<MainnetEthSpec>, _>(
                            att_0.clone(),
                            |mut att, new_att| {
                                att.aggregate(new_att);
                                att
                            },
                        )
                })
                .collect::<Vec<_>>();

            for att in aggs {
                op_pool
                    .insert_attestation(att, &state.fork(), state.genesis_validators_root(), spec)
                    .unwrap();
            }
        };

        for (atts, _) in attestations {
            assert_eq!(atts.len(), target_committee_size);
            // Attestations signed by only 2-3 validators
            insert_attestations(atts.clone(), small_step_size);
            // Attestations signed by 4+ validators
            insert_attestations(atts, big_step_size);
        }

        let num_small = target_committee_size / small_step_size;
        let num_big = target_committee_size / big_step_size;

        assert_eq!(op_pool.attestations.read().len(), committees.len());
        assert_eq!(
            op_pool.num_attestations(),
            (num_small + num_big) * committees.len()
        );
        assert!(op_pool.num_attestations() > max_attestations);

        *state.slot_mut() += spec.min_attestation_inclusion_delay;
        let best_attestations = op_pool
<<<<<<< HEAD
            .get_attestations(&state, |_| true, spec)
=======
            .get_attestations(state, |_| true, |_| true, spec)
>>>>>>> a256b06e
            .expect("should have best attestations");
        assert_eq!(best_attestations.len(), max_attestations);

        // All the best attestations should be signed by at least `big_step_size` (4) validators.
        for att in &best_attestations {
            assert!(att.aggregation_bits.num_set_bits() >= big_step_size);
        }
    }

    #[test]
    fn attestation_rewards() {
        let small_step_size = 2;
        let big_step_size = 4;
        let num_committees = big_step_size;

        let (harness, ref spec) = attestation_test_state::<MainnetEthSpec>(num_committees);

        let mut state = harness.chain.head_beacon_state().unwrap();
        let op_pool = OperationPool::<MainnetEthSpec>::new();

        let slot = state.slot() - 1;
        let committees = state
            .get_beacon_committees_at_slot(slot)
            .unwrap()
            .into_iter()
            .map(BeaconCommittee::into_owned)
            .collect::<Vec<_>>();

        let max_attestations = <MainnetEthSpec as EthSpec>::MaxAttestations::to_usize();
        let target_committee_size = spec.target_committee_size as usize;

        // Each validator will have a multiple of 1_000_000_000 wei.
        // Safe from overflow unless there are about 18B validators (2^64 / 1_000_000_000).
        for i in 0..state.validators().len() {
            state.validators_mut()[i].effective_balance = 1_000_000_000 * i as u64;
        }

        let num_validators = num_committees
            * MainnetEthSpec::slots_per_epoch() as usize
            * spec.target_committee_size;
        let attestations = harness.make_attestations(
            (0..num_validators).collect::<Vec<_>>().as_slice(),
            &state,
            Hash256::zero(),
            SignedBeaconBlockHash::from(Hash256::zero()),
            slot,
        );

        let insert_attestations = |attestations: Vec<(Attestation<MainnetEthSpec>, SubnetId)>,
                                   step_size| {
            let att_0 = attestations.get(0).unwrap().0.clone();
            let aggs = attestations
                .chunks_exact(step_size)
                .map(|chunk| {
                    chunk
                        .into_iter()
                        .map(|(att, _)| att)
                        .fold::<Attestation<MainnetEthSpec>, _>(
                            att_0.clone(),
                            |mut att, new_att| {
                                att.aggregate(new_att);
                                att
                            },
                        )
                })
                .collect::<Vec<_>>();

            for att in aggs {
                op_pool
                    .insert_attestation(att, &state.fork(), state.genesis_validators_root(), spec)
                    .unwrap();
            }
        };

        for (atts, _) in attestations {
            assert_eq!(atts.len(), target_committee_size);
            // Attestations signed by only 2-3 validators
            insert_attestations(atts.clone(), small_step_size);
            // Attestations signed by 4+ validators
            insert_attestations(atts, big_step_size);
        }

        let num_small = target_committee_size / small_step_size;
        let num_big = target_committee_size / big_step_size;

        assert_eq!(op_pool.attestations.read().len(), committees.len());
        assert_eq!(
            op_pool.num_attestations(),
            (num_small + num_big) * committees.len()
        );
        assert!(op_pool.num_attestations() > max_attestations);

        *state.slot_mut() += spec.min_attestation_inclusion_delay;
        let best_attestations = op_pool
<<<<<<< HEAD
            .get_attestations(&state, |_| true, spec)
=======
            .get_attestations(state, |_| true, |_| true, spec)
>>>>>>> a256b06e
            .expect("should have valid best attestations");
        assert_eq!(best_attestations.len(), max_attestations);

        let active_indices = state
            .get_cached_active_validator_indices(RelativeEpoch::Current)
            .unwrap();
        let total_active_balance = state.get_total_balance(&active_indices, spec).unwrap();

        // Set of indices covered by previous attestations in `best_attestations`.
        let mut seen_indices = BTreeSet::new();
        // Used for asserting that rewards are in decreasing order.
        let mut prev_reward = u64::max_value();

        for att in &best_attestations {
            let fresh_validators_bitlist = earliest_attestation_validators(att, &state);
            let committee = state
                .get_beacon_committee(att.data.slot, att.data.index)
                .expect("should get beacon committee");

            let att_indices = BTreeSet::from_iter(
                get_attesting_indices::<MainnetEthSpec>(
                    committee.committee,
                    &fresh_validators_bitlist,
                )
                .unwrap(),
            );

            let fresh_indices = &att_indices - &seen_indices;

            let rewards = fresh_indices
                .iter()
                .map(|validator_index| {
                    get_base_reward(
                        &state,
                        *validator_index as usize,
                        total_active_balance,
                        spec,
                    )
                    .unwrap()
                        / spec.proposer_reward_quotient
                })
                .sum();

            // Check that rewards are in decreasing order
            assert!(prev_reward >= rewards);

            prev_reward = rewards;
            seen_indices.extend(fresh_indices);
        }
    }

    /// Insert two slashings for the same proposer and ensure only one is returned.
    #[test]
    fn duplicate_proposer_slashing() {
        let harness = get_harness(32);
        let state = harness.chain.head_beacon_state().unwrap();
        let op_pool = OperationPool::<MainnetEthSpec>::new();

        let proposer_index = 0;
        let slashing1 = harness.make_proposer_slashing(proposer_index);

        let slashing2 = ProposerSlashing {
            signed_header_1: slashing1.signed_header_2.clone(),
            signed_header_2: slashing1.signed_header_1.clone(),
        };

        // Both slashings should be valid and accepted by the pool.
        op_pool
            .insert_proposer_slashing(slashing1.clone().validate(&state, &harness.spec).unwrap());
        op_pool
            .insert_proposer_slashing(slashing2.clone().validate(&state, &harness.spec).unwrap());

        // Should only get the second slashing back.
        assert_eq!(
            op_pool.get_slashings(&state, &harness.spec).0,
            vec![slashing2]
        );
    }

    // Sanity check on the pruning of proposer slashings
    #[test]
    fn prune_proposer_slashing_noop() {
        let harness = get_harness(32);
        let state = harness.chain.head_beacon_state().unwrap();
        let op_pool = OperationPool::<MainnetEthSpec>::new();

        let slashing = harness.make_proposer_slashing(0);
        op_pool.insert_proposer_slashing(slashing.clone().validate(&state, &harness.spec).unwrap());
        op_pool.prune_proposer_slashings(&state);
        assert_eq!(
            op_pool.get_slashings(&state, &harness.spec).0,
            vec![slashing]
        );
    }

    // Sanity check on the pruning of attester slashings
    #[test]
    fn prune_attester_slashing_noop() {
        let harness = get_harness(32);
        let spec = &harness.spec;
        let state = harness.chain.head_beacon_state().unwrap();
        let op_pool = OperationPool::<MainnetEthSpec>::new();

        let slashing = harness.make_attester_slashing(vec![1, 3, 5, 7, 9]);
        op_pool.insert_attester_slashing(
            slashing.clone().validate(&state, spec).unwrap(),
            state.fork(),
        );
        op_pool.prune_attester_slashings(&state);
        assert_eq!(op_pool.get_slashings(&state, spec).1, vec![slashing]);
    }

    // Check that we get maximum coverage for attester slashings (highest qty of validators slashed)
    #[test]
    fn simple_max_cover_attester_slashing() {
        let harness = get_harness(32);
        let spec = &harness.spec;
        let state = harness.chain.head_beacon_state().unwrap();
        let op_pool = OperationPool::<MainnetEthSpec>::new();

        let slashing_1 = harness.make_attester_slashing(vec![1]);
        let slashing_2 = harness.make_attester_slashing(vec![2, 3]);
        let slashing_3 = harness.make_attester_slashing(vec![4, 5, 6]);
        let slashing_4 = harness.make_attester_slashing(vec![7, 8, 9, 10]);

        op_pool.insert_attester_slashing(
            slashing_1.clone().validate(&state, spec).unwrap(),
            state.fork(),
        );
        op_pool.insert_attester_slashing(
            slashing_2.clone().validate(&state, spec).unwrap(),
            state.fork(),
        );
        op_pool.insert_attester_slashing(
            slashing_3.clone().validate(&state, spec).unwrap(),
            state.fork(),
        );
        op_pool.insert_attester_slashing(
            slashing_4.clone().validate(&state, spec).unwrap(),
            state.fork(),
        );

        let best_slashings = op_pool.get_slashings(&state, spec);
        assert_eq!(best_slashings.1, vec![slashing_4, slashing_3]);
    }

    // Check that we get maximum coverage for attester slashings with overlapping indices
    #[test]
    fn overlapping_max_cover_attester_slashing() {
        let harness = get_harness(32);
        let spec = &harness.spec;
        let state = harness.chain.head_beacon_state().unwrap();
        let op_pool = OperationPool::<MainnetEthSpec>::new();

        let slashing_1 = harness.make_attester_slashing(vec![1, 2, 3, 4]);
        let slashing_2 = harness.make_attester_slashing(vec![1, 2, 5]);
        let slashing_3 = harness.make_attester_slashing(vec![5, 6]);
        let slashing_4 = harness.make_attester_slashing(vec![6]);

        op_pool.insert_attester_slashing(
            slashing_1.clone().validate(&state, spec).unwrap(),
            state.fork(),
        );
        op_pool.insert_attester_slashing(
            slashing_2.clone().validate(&state, spec).unwrap(),
            state.fork(),
        );
        op_pool.insert_attester_slashing(
            slashing_3.clone().validate(&state, spec).unwrap(),
            state.fork(),
        );
        op_pool.insert_attester_slashing(
            slashing_4.clone().validate(&state, spec).unwrap(),
            state.fork(),
        );

        let best_slashings = op_pool.get_slashings(&state, spec);
        assert_eq!(best_slashings.1, vec![slashing_1, slashing_3]);
    }

    // Max coverage of attester slashings taking into account proposer slashings
    #[test]
    fn max_coverage_attester_proposer_slashings() {
        let harness = get_harness(32);
        let spec = &harness.spec;
        let state = harness.chain.head_beacon_state().unwrap();
        let op_pool = OperationPool::<MainnetEthSpec>::new();

        let p_slashing = harness.make_proposer_slashing(1);
        let a_slashing_1 = harness.make_attester_slashing(vec![1, 2, 3, 4]);
        let a_slashing_2 = harness.make_attester_slashing(vec![1, 3, 4]);
        let a_slashing_3 = harness.make_attester_slashing(vec![5, 6]);

        op_pool.insert_proposer_slashing(p_slashing.clone().validate(&state, spec).unwrap());
        op_pool.insert_attester_slashing(
            a_slashing_1.clone().validate(&state, spec).unwrap(),
            state.fork(),
        );
        op_pool.insert_attester_slashing(
            a_slashing_2.clone().validate(&state, spec).unwrap(),
            state.fork(),
        );
        op_pool.insert_attester_slashing(
            a_slashing_3.clone().validate(&state, spec).unwrap(),
            state.fork(),
        );

        let best_slashings = op_pool.get_slashings(&state, spec);
        assert_eq!(best_slashings.1, vec![a_slashing_1, a_slashing_3]);
    }

    //Max coverage checking that non overlapping indices are still recognized for their value
    #[test]
    fn max_coverage_different_indices_set() {
        let harness = get_harness(32);
        let spec = &harness.spec;
        let state = harness.chain.head_beacon_state().unwrap();
        let op_pool = OperationPool::<MainnetEthSpec>::new();

        let slashing_1 = harness.make_attester_slashing_different_indices(
            vec![1, 2, 3, 4, 5, 6],
            vec![3, 4, 5, 6, 7, 8],
        );
        let slashing_2 = harness.make_attester_slashing(vec![5, 6]);
        let slashing_3 = harness.make_attester_slashing(vec![1, 2, 3]);

        op_pool.insert_attester_slashing(
            slashing_1.clone().validate(&state, spec).unwrap(),
            state.fork(),
        );
        op_pool.insert_attester_slashing(
            slashing_2.clone().validate(&state, spec).unwrap(),
            state.fork(),
        );
        op_pool.insert_attester_slashing(
            slashing_3.clone().validate(&state, spec).unwrap(),
            state.fork(),
        );

        let best_slashings = op_pool.get_slashings(&state, spec);
        assert_eq!(best_slashings.1, vec![slashing_1, slashing_3]);
    }

    //Max coverage should be affected by the overall effective balances
    #[test]
    fn max_coverage_effective_balances() {
        let harness = get_harness(32);
        let spec = &harness.spec;
        let mut state = harness.chain.head_beacon_state().unwrap();
        let op_pool = OperationPool::<MainnetEthSpec>::new();
        state.validators_mut()[1].effective_balance = 17_000_000_000;
        state.validators_mut()[2].effective_balance = 17_000_000_000;
        state.validators_mut()[3].effective_balance = 17_000_000_000;

        let slashing_1 = harness.make_attester_slashing(vec![1, 2, 3]);
        let slashing_2 = harness.make_attester_slashing(vec![4, 5, 6]);
        let slashing_3 = harness.make_attester_slashing(vec![7, 8]);

        op_pool.insert_attester_slashing(
            slashing_1.clone().validate(&state, spec).unwrap(),
            state.fork(),
        );
        op_pool.insert_attester_slashing(
            slashing_2.clone().validate(&state, spec).unwrap(),
            state.fork(),
        );
        op_pool.insert_attester_slashing(
            slashing_3.clone().validate(&state, spec).unwrap(),
            state.fork(),
        );

        let best_slashings = op_pool.get_slashings(&state, spec);
        assert_eq!(best_slashings.1, vec![slashing_2, slashing_3]);
    }
}<|MERGE_RESOLUTION|>--- conflicted
+++ resolved
@@ -670,11 +670,7 @@
         *state.slot_mut() -= 1;
         assert_eq!(
             op_pool
-<<<<<<< HEAD
-                .get_attestations(&state, |_| true, spec)
-=======
                 .get_attestations(state, |_| true, |_| true, spec)
->>>>>>> a256b06e
                 .expect("should have attestations")
                 .len(),
             0
@@ -684,11 +680,7 @@
         *state.slot_mut() += spec.min_attestation_inclusion_delay;
 
         let block_attestations = op_pool
-<<<<<<< HEAD
-            .get_attestations(&state, |_| true, spec)
-=======
             .get_attestations(state, |_| true, |_| true, spec)
->>>>>>> a256b06e
             .expect("Should have block attestations");
         assert_eq!(block_attestations.len(), committees.len());
 
@@ -929,11 +921,7 @@
 
         *state.slot_mut() += spec.min_attestation_inclusion_delay;
         let best_attestations = op_pool
-<<<<<<< HEAD
-            .get_attestations(&state, |_| true, spec)
-=======
             .get_attestations(state, |_| true, |_| true, spec)
->>>>>>> a256b06e
             .expect("should have best attestations");
         assert_eq!(best_attestations.len(), max_attestations);
 
@@ -1028,11 +1016,7 @@
 
         *state.slot_mut() += spec.min_attestation_inclusion_delay;
         let best_attestations = op_pool
-<<<<<<< HEAD
-            .get_attestations(&state, |_| true, spec)
-=======
             .get_attestations(state, |_| true, |_| true, spec)
->>>>>>> a256b06e
             .expect("should have valid best attestations");
         assert_eq!(best_attestations.len(), max_attestations);
 
