--- conflicted
+++ resolved
@@ -27,13 +27,9 @@
 warp_utils = { path = "../../common/warp_utils" }
 slot_clock = { path = "../../common/slot_clock" }
 eth2_ssz = { path = "../../consensus/ssz" }
-<<<<<<< HEAD
 bs58 = "0.4.0"
 futures = "0.3.8"
-=======
-bs58 = "0.3.1"
 lighthouse_health = { path = "../../common/lighthouse_health" }
->>>>>>> 4e3c39f1
 
 [dev-dependencies]
 store = { path = "../store" }
