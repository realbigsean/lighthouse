use crate::beacon_chain::{BEACON_CHAIN_DB_KEY, ETH1_CACHE_DB_KEY, OP_POOL_DB_KEY};
use crate::eth1_chain::{CachingEth1Backend, SszEth1};
use crate::head_tracker::HeadTracker;
use crate::migrate::{BackgroundMigrator, MigratorConfig};
use crate::persisted_beacon_chain::PersistedBeaconChain;
use crate::shuffling_cache::ShufflingCache;
use crate::snapshot_cache::{SnapshotCache, DEFAULT_SNAPSHOT_CACHE_SIZE};
use crate::timeout_rw_lock::TimeoutRwLock;
use crate::validator_monitor::ValidatorMonitor;
use crate::validator_pubkey_cache::ValidatorPubkeyCache;
use crate::ChainConfig;
use crate::{
    BeaconChain, BeaconChainTypes, BeaconForkChoiceStore, BeaconSnapshot, Eth1Chain,
    Eth1ChainBackend, ServerSentEventHandler,
};
use eth1::Config as Eth1Config;
use fork_choice::ForkChoice;
use futures::channel::mpsc::Sender;
use operation_pool::{OperationPool, PersistedOperationPool};
use parking_lot::RwLock;
use slasher::Slasher;
use slog::{crit, info, Logger};
use slot_clock::{SlotClock, TestingSlotClock};
use std::marker::PhantomData;
use std::sync::Arc;
use std::time::Duration;
use store::{HotColdDB, ItemStore};
use types::{
    BeaconBlock, BeaconState, ChainSpec, EthSpec, Graffiti, Hash256, PublicKeyBytes, Signature,
    SignedBeaconBlock, Slot,
};

/// An empty struct used to "witness" all the `BeaconChainTypes` traits. It has no user-facing
/// functionality and only exists to satisfy the type system.
pub struct Witness<TSlotClock, TEth1Backend, TEthSpec, THotStore, TColdStore>(
    PhantomData<(TSlotClock, TEth1Backend, TEthSpec, THotStore, TColdStore)>,
);

impl<TSlotClock, TEth1Backend, TEthSpec, THotStore, TColdStore> BeaconChainTypes
    for Witness<TSlotClock, TEth1Backend, TEthSpec, THotStore, TColdStore>
where
    THotStore: ItemStore<TEthSpec> + 'static,
    TColdStore: ItemStore<TEthSpec> + 'static,
    TSlotClock: SlotClock + 'static,
    TEth1Backend: Eth1ChainBackend<TEthSpec> + 'static,
    TEthSpec: EthSpec + 'static,
{
    type HotStore = THotStore;
    type ColdStore = TColdStore;
    type SlotClock = TSlotClock;
    type Eth1Chain = TEth1Backend;
    type EthSpec = TEthSpec;
}

/// Builds a `BeaconChain` by either creating anew from genesis, or, resuming from an existing chain
/// persisted to `store`.
///
/// Types may be elided and the compiler will infer them if all necessary builder methods have been
/// called. If type inference errors are being raised, it is likely that not all required methods
/// have been called.
///
/// See the tests for an example of a complete working example.
pub struct BeaconChainBuilder<T: BeaconChainTypes> {
    #[allow(clippy::type_complexity)]
    store: Option<Arc<HotColdDB<T::EthSpec, T::HotStore, T::ColdStore>>>,
    store_migrator_config: Option<MigratorConfig>,
    pub genesis_time: Option<u64>,
    genesis_block_root: Option<Hash256>,
    genesis_state_root: Option<Hash256>,
    #[allow(clippy::type_complexity)]
    fork_choice: Option<
        ForkChoice<BeaconForkChoiceStore<T::EthSpec, T::HotStore, T::ColdStore>, T::EthSpec>,
    >,
    op_pool: Option<OperationPool<T::EthSpec>>,
    eth1_chain: Option<Eth1Chain<T::Eth1Chain, T::EthSpec>>,
    event_handler: Option<ServerSentEventHandler<T::EthSpec>>,
    slot_clock: Option<T::SlotClock>,
    shutdown_sender: Option<Sender<&'static str>>,
    head_tracker: Option<HeadTracker>,
    validator_pubkey_cache: Option<ValidatorPubkeyCache<T>>,
    spec: ChainSpec,
    chain_config: ChainConfig,
    disabled_forks: Vec<String>,
    log: Option<Logger>,
    graffiti: Graffiti,
    slasher: Option<Arc<Slasher<T::EthSpec>>>,
    validator_monitor: Option<ValidatorMonitor<T::EthSpec>>,
}

impl<TSlotClock, TEth1Backend, TEthSpec, THotStore, TColdStore>
    BeaconChainBuilder<Witness<TSlotClock, TEth1Backend, TEthSpec, THotStore, TColdStore>>
where
    THotStore: ItemStore<TEthSpec> + 'static,
    TColdStore: ItemStore<TEthSpec> + 'static,
    TSlotClock: SlotClock + 'static,
    TEth1Backend: Eth1ChainBackend<TEthSpec> + 'static,
    TEthSpec: EthSpec + 'static,
{
    /// Returns a new builder.
    ///
    /// The `_eth_spec_instance` parameter is only supplied to make concrete the `TEthSpec` trait.
    /// This should generally be either the `MinimalEthSpec` or `MainnetEthSpec` types.
    pub fn new(_eth_spec_instance: TEthSpec) -> Self {
        Self {
            store: None,
            store_migrator_config: None,
            genesis_time: None,
            genesis_block_root: None,
            genesis_state_root: None,
            fork_choice: None,
            op_pool: None,
            eth1_chain: None,
            event_handler: None,
            slot_clock: None,
            shutdown_sender: None,
            head_tracker: None,
            disabled_forks: Vec::new(),
            validator_pubkey_cache: None,
            spec: TEthSpec::default_spec(),
            chain_config: ChainConfig::default(),
            log: None,
            graffiti: Graffiti::default(),
            slasher: None,
            validator_monitor: None,
        }
    }

    /// Override the default spec (as defined by `TEthSpec`).
    ///
    /// This method should generally be called immediately after `Self::new` to ensure components
    /// are started with a consistent spec.
    pub fn custom_spec(mut self, spec: ChainSpec) -> Self {
        self.spec = spec;
        self
    }

    /// Sets the maximum number of blocks that will be skipped when processing
    /// some consensus messages.
    ///
    /// Set to `None` for no limit.
    pub fn import_max_skip_slots(mut self, n: Option<u64>) -> Self {
        self.chain_config.import_max_skip_slots = n;
        self
    }

    /// Sets the store (database).
    ///
    /// Should generally be called early in the build chain.
    pub fn store(mut self, store: Arc<HotColdDB<TEthSpec, THotStore, TColdStore>>) -> Self {
        self.store = Some(store);
        self
    }

    /// Sets the store migrator config (optional).
    pub fn store_migrator_config(mut self, config: MigratorConfig) -> Self {
        self.store_migrator_config = Some(config);
        self
    }

    /// Sets the slasher.
    pub fn slasher(mut self, slasher: Arc<Slasher<TEthSpec>>) -> Self {
        self.slasher = Some(slasher);
        self
    }

    /// Sets the logger.
    ///
    /// Should generally be called early in the build chain.
    pub fn logger(mut self, log: Logger) -> Self {
        self.log = Some(log);
        self
    }

    /// Sets a list of hard-coded forks that will not be activated.
    pub fn disabled_forks(mut self, disabled_forks: Vec<String>) -> Self {
        self.disabled_forks = disabled_forks;
        self
    }

    /// Attempt to load an existing eth1 cache from the builder's `Store`.
    pub fn get_persisted_eth1_backend(&self) -> Result<Option<SszEth1>, String> {
        let store = self
            .store
            .clone()
            .ok_or("get_persisted_eth1_backend requires a store.")?;

        store
            .get_item::<SszEth1>(&ETH1_CACHE_DB_KEY)
            .map_err(|e| format!("DB error whilst reading eth1 cache: {:?}", e))
    }

    /// Returns true if `self.store` contains a persisted beacon chain.
    pub fn store_contains_beacon_chain(&self) -> Result<bool, String> {
        let store = self
            .store
            .clone()
            .ok_or("store_contains_beacon_chain requires a store.")?;

        Ok(store
            .get_item::<PersistedBeaconChain>(&BEACON_CHAIN_DB_KEY)
            .map_err(|e| format!("DB error when reading persisted beacon chain: {:?}", e))?
            .is_some())
    }

    /// Attempt to load an existing chain from the builder's `Store`.
    ///
    /// May initialize several components; including the op_pool and finalized checkpoints.
    pub fn resume_from_db(mut self) -> Result<Self, String> {
        let log = self.log.as_ref().ok_or("resume_from_db requires a log")?;

        info!(
            log,
            "Starting beacon chain";
            "method" => "resume"
        );

        let store = self
            .store
            .clone()
            .ok_or("resume_from_db requires a store.")?;

        let chain = store
            .get_item::<PersistedBeaconChain>(&BEACON_CHAIN_DB_KEY)
            .map_err(|e| format!("DB error when reading persisted beacon chain: {:?}", e))?
            .ok_or_else(|| {
                "No persisted beacon chain found in store. Try purging the beacon chain database."
                    .to_string()
            })?;

        let fork_choice =
            BeaconChain::<Witness<TSlotClock, TEth1Backend, _, _, _>>::load_fork_choice(
                store.clone(),
            )
            .map_err(|e| format!("Unable to load fork choice from disk: {:?}", e))?
            .ok_or("Fork choice not found in store")?;

        let genesis_block = store
            .get_item::<SignedBeaconBlock<TEthSpec>>(&chain.genesis_block_root)
            .map_err(|e| format!("DB error when reading genesis block: {:?}", e))?
            .ok_or("Genesis block not found in store")?;
        let genesis_state = store
            .get_state(&genesis_block.state_root(), Some(genesis_block.slot()))
            .map_err(|e| format!("DB error when reading genesis state: {:?}", e))?
            .ok_or("Genesis block not found in store")?;

        self.genesis_time = Some(genesis_state.genesis_time());

        self.op_pool = Some(
            store
                .get_item::<PersistedOperationPool<TEthSpec>>(&OP_POOL_DB_KEY)
                .map_err(|e| format!("DB error whilst reading persisted op pool: {:?}", e))?
                .map(PersistedOperationPool::into_operation_pool)
                .unwrap_or_else(OperationPool::new),
        );

        let pubkey_cache = ValidatorPubkeyCache::load_from_store(store)
            .map_err(|e| format!("Unable to open persisted pubkey cache: {:?}", e))?;

        self.genesis_block_root = Some(chain.genesis_block_root);
        self.genesis_state_root = Some(genesis_block.state_root());
        self.head_tracker = Some(
            HeadTracker::from_ssz_container(&chain.ssz_head_tracker)
                .map_err(|e| format!("Failed to decode head tracker for database: {:?}", e))?,
        );
        self.validator_pubkey_cache = Some(pubkey_cache);
        self.fork_choice = Some(fork_choice);

        Ok(self)
    }

    /// Starts a new chain from a genesis state.
    pub fn genesis_state(
        mut self,
        mut beacon_state: BeaconState<TEthSpec>,
    ) -> Result<Self, String> {
        let store = self.store.clone().ok_or("genesis_state requires a store")?;

        let beacon_block = genesis_block(&mut beacon_state, &self.spec)?;

        beacon_state
            .build_all_caches(&self.spec)
            .map_err(|e| format!("Failed to build genesis state caches: {:?}", e))?;

        let beacon_state_root = beacon_block.message().state_root();
        let beacon_block_root = beacon_block.canonical_root();

        self.genesis_state_root = Some(beacon_state_root);
        self.genesis_block_root = Some(beacon_block_root);

        store
            .put_state(&beacon_state_root, &beacon_state)
            .map_err(|e| format!("Failed to store genesis state: {:?}", e))?;
        store
            .put_item(&beacon_block_root, &beacon_block)
            .map_err(|e| format!("Failed to store genesis block: {:?}", e))?;

        // Store the genesis block under the `ZERO_HASH` key.
        store
            .put_item(&Hash256::zero(), &beacon_block)
            .map_err(|e| {
                format!(
                    "Failed to store genesis block under 0x00..00 alias: {:?}",
                    e
                )
            })?;

        let genesis = BeaconSnapshot {
            beacon_block_root,
            beacon_block,
            beacon_state,
        };

        let fc_store = BeaconForkChoiceStore::get_forkchoice_store(store, &genesis);

        let fork_choice = ForkChoice::from_genesis(
            fc_store,
            genesis.beacon_block_root,
            &genesis.beacon_block.deconstruct().0,
            &genesis.beacon_state,
        )
        .map_err(|e| format!("Unable to build initialize ForkChoice: {:?}", e))?;

        self.fork_choice = Some(fork_choice);
        self.genesis_time = Some(genesis.beacon_state.genesis_time());

        Ok(self.empty_op_pool())
    }

    /// Sets the `BeaconChain` eth1 backend.
    pub fn eth1_backend(mut self, backend: Option<TEth1Backend>) -> Self {
        self.eth1_chain = backend.map(Eth1Chain::new);
        self
    }

    /// Sets the `BeaconChain` event handler backend.
    ///
    /// For example, provide `ServerSentEventHandler` as a `handler`.
    pub fn event_handler(mut self, handler: Option<ServerSentEventHandler<TEthSpec>>) -> Self {
        self.event_handler = handler;
        self
    }

    /// Sets the `BeaconChain` slot clock.
    ///
    /// For example, provide `SystemTimeSlotClock` as a `clock`.
    pub fn slot_clock(mut self, clock: TSlotClock) -> Self {
        self.slot_clock = Some(clock);
        self
    }

    /// Sets a `Sender` to allow the beacon chain to send shutdown signals.
    pub fn shutdown_sender(mut self, sender: Sender<&'static str>) -> Self {
        self.shutdown_sender = Some(sender);
        self
    }

    /// Creates a new, empty operation pool.
    fn empty_op_pool(mut self) -> Self {
        self.op_pool = Some(OperationPool::new());
        self
    }

    /// Sets the `graffiti` field.
    pub fn graffiti(mut self, graffiti: Graffiti) -> Self {
        self.graffiti = graffiti;
        self
    }

    /// Sets the `ChainConfig` that determines `BeaconChain` runtime behaviour.
    pub fn chain_config(mut self, config: ChainConfig) -> Self {
        self.chain_config = config;
        self
    }

    /// Register some validators for additional monitoring.
    ///
    /// `validators` is a comma-separated string of 0x-formatted BLS pubkeys.
    pub fn monitor_validators(
        mut self,
        auto_register: bool,
        validators: Vec<PublicKeyBytes>,
        log: Logger,
    ) -> Self {
        self.validator_monitor = Some(ValidatorMonitor::new(
            validators,
            auto_register,
            log.clone(),
        ));
        self
    }

    /// Consumes `self`, returning a `BeaconChain` if all required parameters have been supplied.
    ///
    /// An error will be returned at runtime if all required parameters have not been configured.
    ///
    /// Will also raise ambiguous type errors at compile time if some parameters have not been
    /// configured.
    #[allow(clippy::type_complexity)] // I think there's nothing to be gained here from a type alias.
    pub fn build(
        self,
    ) -> Result<
        BeaconChain<Witness<TSlotClock, TEth1Backend, TEthSpec, THotStore, TColdStore>>,
        String,
    > {
        let log = self.log.ok_or("Cannot build without a logger")?;
        let slot_clock = self
            .slot_clock
            .ok_or("Cannot build without a slot_clock.")?;
        let store = self.store.clone().ok_or("Cannot build without a store.")?;
        let mut fork_choice = self
            .fork_choice
            .ok_or("Cannot build without fork choice.")?;
        let genesis_block_root = self
            .genesis_block_root
            .ok_or("Cannot build without a genesis block root")?;
        let genesis_state_root = self
            .genesis_state_root
            .ok_or("Cannot build without a genesis state root")?;
        let mut validator_monitor = self
            .validator_monitor
            .ok_or("Cannot build without a validator monitor")?;

        let current_slot = if slot_clock
            .is_prior_to_genesis()
            .ok_or("Unable to read slot clock")?
        {
            self.spec.genesis_slot
        } else {
            slot_clock.now().ok_or("Unable to read slot")?
        };

        let head_block_root = fork_choice
            .get_head(current_slot)
            .map_err(|e| format!("Unable to get fork choice head: {:?}", e))?;

        let head_block = store
            .get_item::<SignedBeaconBlock<TEthSpec>>(&head_block_root)
            .map_err(|e| format!("DB error when reading head block: {:?}", e))?
            .ok_or("Head block not found in store")?;
        let head_state_root = head_block.state_root();
        let head_state = store
            .get_state(&head_state_root, Some(head_block.slot()))
            .map_err(|e| format!("DB error when reading head state: {:?}", e))?
            .ok_or("Head state not found in store")?;

        let mut canonical_head = BeaconSnapshot {
            beacon_block_root: head_block_root,
            beacon_block: head_block,
            beacon_state: head_state,
        };

        canonical_head
            .beacon_state
            .build_all_caches(&self.spec)
            .map_err(|e| format!("Failed to build state caches: {:?}", e))?;

        // Perform a check to ensure that the finalization points of the head and fork choice are
        // consistent.
        //
        // This is a sanity check to detect database corruption.
        let fc_finalized = fork_choice.finalized_checkpoint();
        let head_finalized = canonical_head.beacon_state.finalized_checkpoint();
        if fc_finalized != head_finalized {
            if head_finalized.root == Hash256::zero()
                && head_finalized.epoch == fc_finalized.epoch
                && fc_finalized.root == genesis_block_root
            {
                // This is a legal edge-case encountered during genesis.
            } else {
                return Err(format!(
                    "Database corrupt: fork choice is finalized at {:?} whilst head is finalized at \
                    {:?}",
                    fc_finalized, head_finalized
                ));
            }
        }

        let validator_pubkey_cache = self.validator_pubkey_cache.map(Ok).unwrap_or_else(|| {
            ValidatorPubkeyCache::new(&canonical_head.beacon_state, store.clone())
                .map_err(|e| format!("Unable to init validator pubkey cache: {:?}", e))
        })?;

        let migrator_config = self.store_migrator_config.unwrap_or_default();
        let store_migrator = BackgroundMigrator::new(
            store.clone(),
            migrator_config,
            genesis_block_root,
            log.clone(),
        );

        if let Some(slot) = slot_clock.now() {
            validator_monitor.process_valid_state(
                slot.epoch(TEthSpec::slots_per_epoch()),
                &canonical_head.beacon_state,
            );
        }

        let beacon_chain = BeaconChain {
            spec: self.spec,
            config: self.chain_config,
            store,
            store_migrator,
            slot_clock,
            op_pool: self.op_pool.ok_or("Cannot build without op pool")?,
            // TODO: allow for persisting and loading the pool from disk.
            naive_aggregation_pool: <_>::default(),
            // TODO: allow for persisting and loading the pool from disk.
            observed_attestations: <_>::default(),
            // TODO: allow for persisting and loading the pool from disk.
            observed_attesters: <_>::default(),
            // TODO: allow for persisting and loading the pool from disk.
            observed_aggregators: <_>::default(),
            // TODO: allow for persisting and loading the pool from disk.
            observed_block_producers: <_>::default(),
            // TODO: allow for persisting and loading the pool from disk.
            observed_voluntary_exits: <_>::default(),
            observed_proposer_slashings: <_>::default(),
            observed_attester_slashings: <_>::default(),
            eth1_chain: self.eth1_chain,
            genesis_validators_root: canonical_head.beacon_state.genesis_validators_root(),
            canonical_head: TimeoutRwLock::new(canonical_head.clone()),
            genesis_block_root,
            genesis_state_root,
            fork_choice: RwLock::new(fork_choice),
            event_handler: self.event_handler,
            head_tracker: Arc::new(self.head_tracker.unwrap_or_default()),
            snapshot_cache: TimeoutRwLock::new(SnapshotCache::new(
                DEFAULT_SNAPSHOT_CACHE_SIZE,
                canonical_head,
            )),
            shuffling_cache: TimeoutRwLock::new(ShufflingCache::new()),
            beacon_proposer_cache: <_>::default(),
            validator_pubkey_cache: TimeoutRwLock::new(validator_pubkey_cache),
            disabled_forks: self.disabled_forks,
            shutdown_sender: self
                .shutdown_sender
                .ok_or("Cannot build without a shutdown sender.")?,
            log: log.clone(),
            graffiti: self.graffiti,
            slasher: self.slasher.clone(),
            validator_monitor: RwLock::new(validator_monitor),
        };

        let head = beacon_chain
            .head()
            .map_err(|e| format!("Failed to get head: {:?}", e))?;

        // Only perform the check if it was configured.
        if let Some(wss_checkpoint) = beacon_chain.config.weak_subjectivity_checkpoint {
            if let Err(e) = beacon_chain.verify_weak_subjectivity_checkpoint(
                wss_checkpoint,
                head.beacon_block_root,
                &head.beacon_state,
            ) {
                crit!(
                    log,
                    "Weak subjectivity checkpoint verification failed on startup!";
                    "head_block_root" => format!("{}", head.beacon_block_root),
                    "head_slot" => format!("{}", head.beacon_block.slot()),
                    "finalized_epoch" => format!("{}", head.beacon_state.finalized_checkpoint().epoch),
                    "wss_checkpoint_epoch" => format!("{}", wss_checkpoint.epoch),
                    "error" => format!("{:?}", e),
                );
                crit!(log, "You must use the `--purge-db` flag to clear the database and restart sync. You may be on a hostile network.");
                return Err(format!("Weak subjectivity verification failed: {:?}", e));
            }
        }

        info!(
            log,
            "Beacon chain initialized";
            "head_state" => format!("{}", head.beacon_state_root()),
            "head_block" => format!("{}", head.beacon_block_root),
            "head_slot" => format!("{}", head.beacon_block.slot()),
        );

        Ok(beacon_chain)
    }
}

impl<TSlotClock, TEthSpec, THotStore, TColdStore>
    BeaconChainBuilder<
        Witness<TSlotClock, CachingEth1Backend<TEthSpec>, TEthSpec, THotStore, TColdStore>,
    >
where
    THotStore: ItemStore<TEthSpec> + 'static,
    TColdStore: ItemStore<TEthSpec> + 'static,
    TSlotClock: SlotClock + 'static,
    TEthSpec: EthSpec + 'static,
{
    /// Do not use any eth1 backend. The client will not be able to produce beacon blocks.
    pub fn no_eth1_backend(self) -> Self {
        self.eth1_backend(None)
    }

    /// Sets the `BeaconChain` eth1 back-end to produce predictably junk data when producing blocks.
    pub fn dummy_eth1_backend(mut self) -> Result<Self, String> {
        let log = self
            .log
            .as_ref()
            .ok_or("dummy_eth1_backend requires a log")?;

        let backend =
            CachingEth1Backend::new(Eth1Config::default(), log.clone(), self.spec.clone());

        self.eth1_chain = Some(Eth1Chain::new_dummy(backend));

        Ok(self)
    }
}

impl<TEth1Backend, TEthSpec, THotStore, TColdStore>
    BeaconChainBuilder<Witness<TestingSlotClock, TEth1Backend, TEthSpec, THotStore, TColdStore>>
where
    THotStore: ItemStore<TEthSpec> + 'static,
    TColdStore: ItemStore<TEthSpec> + 'static,
    TEth1Backend: Eth1ChainBackend<TEthSpec> + 'static,
    TEthSpec: EthSpec + 'static,
{
    /// Sets the `BeaconChain` slot clock to `TestingSlotClock`.
    ///
    /// Requires the state to be initialized.
    pub fn testing_slot_clock(self, slot_duration: Duration) -> Result<Self, String> {
        let genesis_time = self
            .genesis_time
            .ok_or("testing_slot_clock requires an initialized state")?;

        let slot_clock = TestingSlotClock::new(
            Slot::new(0),
            Duration::from_secs(genesis_time),
            slot_duration,
        );

        Ok(self.slot_clock(slot_clock))
    }
}

fn genesis_block<T: EthSpec>(
    genesis_state: &mut BeaconState<T>,
    spec: &ChainSpec,
) -> Result<SignedBeaconBlock<T>, String> {
    let mut genesis_block = BeaconBlock::empty(&spec);
    *genesis_block.state_root_mut() = genesis_state
        .update_tree_hash_cache()
        .map_err(|e| format!("Error hashing genesis state: {:?}", e))?;

    Ok(SignedBeaconBlock::from_block(
        genesis_block,
        // Empty signature, which should NEVER be read. This isn't to-spec, but makes the genesis
        // block consistent with every other block.
        Signature::empty(),
    ))
}

#[cfg(not(debug_assertions))]
#[cfg(test)]
mod test {
    use super::*;
    use eth2_hashing::hash;
    use genesis::{generate_deterministic_keypairs, interop_genesis_state};
    use sloggers::{null::NullLoggerBuilder, Build};
    use ssz::Encode;
    use std::time::Duration;
    use store::config::StoreConfig;
    use store::{HotColdDB, MemoryStore};
<<<<<<< HEAD
    use tempfile::tempdir;
=======
>>>>>>> a256b06e
    use types::{init_fork_schedule, EthSpec, ForkSchedule, MinimalEthSpec, Slot};

    type TestEthSpec = MinimalEthSpec;

    fn get_logger() -> Logger {
        let builder = NullLoggerBuilder;
        builder.build().expect("should build logger")
    }

    #[test]
    fn recent_genesis() {
        //TODO: handle altair
        init_fork_schedule(ForkSchedule {
            altair_fork_slot: None,
        });

        let validator_count = 1;
        let genesis_time = 13_371_337;

        let log = get_logger();
        let store: HotColdDB<
            MinimalEthSpec,
            MemoryStore<MinimalEthSpec>,
            MemoryStore<MinimalEthSpec>,
        > = HotColdDB::open_ephemeral(StoreConfig::default(), ChainSpec::minimal(), log.clone())
            .unwrap();
        let spec = MinimalEthSpec::default_spec();

        let genesis_state = interop_genesis_state(
            &generate_deterministic_keypairs(validator_count),
            genesis_time,
            &spec,
        )
        .expect("should create interop genesis state");

        let (shutdown_tx, _) = futures::channel::mpsc::channel(1);

        let chain = BeaconChainBuilder::new(MinimalEthSpec)
            .logger(log.clone())
            .store(Arc::new(store))
            .genesis_state(genesis_state)
            .expect("should build state using recent genesis")
            .dummy_eth1_backend()
            .expect("should build the dummy eth1 backend")
            .testing_slot_clock(Duration::from_secs(1))
            .expect("should configure testing slot clock")
            .shutdown_sender(shutdown_tx)
            .monitor_validators(true, vec![], log.clone())
            .build()
            .expect("should build");

        let head = chain.head().expect("should get head");

        let state = head.beacon_state;
        let block = head.beacon_block;

        assert_eq!(state.slot(), Slot::new(0), "should start from genesis");
        assert_eq!(
            state.genesis_time(),
            13_371_337,
            "should have the correct genesis time"
        );
        assert_eq!(
            block.state_root(),
            state.canonical_root(),
            "block should have correct state root"
        );
        assert_eq!(
            chain
                .store
                .get_block(&Hash256::zero())
                .expect("should read db")
                .expect("should find genesis block"),
            block,
            "should store genesis block under zero hash alias"
        );
        assert_eq!(
            state.validators().len(),
            validator_count,
            "should have correct validator count"
        );
        assert_eq!(
            chain.genesis_block_root,
            block.canonical_root(),
            "should have correct genesis block root"
        );
    }

    #[test]
    fn interop_state() {
        let validator_count = 16;
        let genesis_time = 42;
        let spec = &TestEthSpec::default_spec();

        let keypairs = generate_deterministic_keypairs(validator_count);

        let state = interop_genesis_state::<TestEthSpec>(&keypairs, genesis_time, spec)
            .expect("should build state");

        assert_eq!(
            state.eth1_data().block_hash,
            Hash256::from_slice(&[0x42; 32]),
            "eth1 block hash should be co-ordinated junk"
        );

        assert_eq!(
            state.genesis_time(),
            genesis_time,
            "genesis time should be as specified"
        );

        for b in state.balances() {
            assert_eq!(
                *b, spec.max_effective_balance,
                "validator balances should be max effective balance"
            );
        }

        for v in state.validators() {
            let creds = v.withdrawal_credentials.as_bytes();
            assert_eq!(
                creds[0], spec.bls_withdrawal_prefix_byte,
                "first byte of withdrawal creds should be bls prefix"
            );
            assert_eq!(
                &creds[1..],
                &hash(&v.pubkey.as_ssz_bytes())[1..],
                "rest of withdrawal creds should be pubkey hash"
            )
        }

        assert_eq!(
            state.balances().len(),
            validator_count,
            "validator balances len should be correct"
        );

        assert_eq!(
            state.validators().len(),
            validator_count,
            "validator count should be correct"
        );
    }
}<|MERGE_RESOLUTION|>--- conflicted
+++ resolved
@@ -663,10 +663,6 @@
     use std::time::Duration;
     use store::config::StoreConfig;
     use store::{HotColdDB, MemoryStore};
-<<<<<<< HEAD
-    use tempfile::tempdir;
-=======
->>>>>>> a256b06e
     use types::{init_fork_schedule, EthSpec, ForkSchedule, MinimalEthSpec, Slot};
 
     type TestEthSpec = MinimalEthSpec;
