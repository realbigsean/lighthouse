use crate::beacon_chain::{
    BEACON_CHAIN_DB_KEY, ETH1_CACHE_DB_KEY, FORK_CHOICE_DB_KEY, OP_POOL_DB_KEY,
};
use crate::eth1_chain::{CachingEth1Backend, SszEth1};
use crate::head_tracker::HeadTracker;
use crate::migrate::{BackgroundMigrator, MigratorConfig};
use crate::persisted_beacon_chain::PersistedBeaconChain;
use crate::persisted_fork_choice::PersistedForkChoice;
use crate::shuffling_cache::ShufflingCache;
use crate::snapshot_cache::{SnapshotCache, DEFAULT_SNAPSHOT_CACHE_SIZE};
use crate::timeout_rw_lock::TimeoutRwLock;
use crate::validator_pubkey_cache::ValidatorPubkeyCache;
use crate::ChainConfig;
use crate::{
    BeaconChain, BeaconChainTypes, BeaconForkChoiceStore, BeaconSnapshot, Eth1Chain,
    Eth1ChainBackend, ServerSentEventHandler,
};
use eth1::Config as Eth1Config;
use fork_choice::ForkChoice;
use futures::channel::mpsc::Sender;
use operation_pool::{OperationPool, PersistedOperationPool};
use parking_lot::RwLock;
use slasher::Slasher;
use slog::{crit, info, Logger};
use slot_clock::{SlotClock, TestingSlotClock};
use std::marker::PhantomData;
use std::path::PathBuf;
use std::sync::Arc;
use std::time::Duration;
use store::{HotColdDB, ItemStore};
use types::{
    BeaconBlock, BeaconState, ChainSpec, EthSpec, Graffiti, Hash256, Signature, SignedBeaconBlock,
    Slot,
};

pub const PUBKEY_CACHE_FILENAME: &str = "pubkey_cache.ssz";

/// An empty struct used to "witness" all the `BeaconChainTypes` traits. It has no user-facing
/// functionality and only exists to satisfy the type system.
pub struct Witness<TSlotClock, TEth1Backend, TEthSpec, THotStore, TColdStore>(
    PhantomData<(TSlotClock, TEth1Backend, TEthSpec, THotStore, TColdStore)>,
);

impl<TSlotClock, TEth1Backend, TEthSpec, THotStore, TColdStore> BeaconChainTypes
    for Witness<TSlotClock, TEth1Backend, TEthSpec, THotStore, TColdStore>
where
    THotStore: ItemStore<TEthSpec> + 'static,
    TColdStore: ItemStore<TEthSpec> + 'static,
    TSlotClock: SlotClock + 'static,
    TEth1Backend: Eth1ChainBackend<TEthSpec> + 'static,
    TEthSpec: EthSpec + 'static,
{
    type HotStore = THotStore;
    type ColdStore = TColdStore;
    type SlotClock = TSlotClock;
    type Eth1Chain = TEth1Backend;
    type EthSpec = TEthSpec;
}

/// Builds a `BeaconChain` by either creating anew from genesis, or, resuming from an existing chain
/// persisted to `store`.
///
/// Types may be elided and the compiler will infer them if all necessary builder methods have been
/// called. If type inference errors are being raised, it is likely that not all required methods
/// have been called.
///
/// See the tests for an example of a complete working example.
pub struct BeaconChainBuilder<T: BeaconChainTypes> {
    #[allow(clippy::type_complexity)]
    store: Option<Arc<HotColdDB<T::EthSpec, T::HotStore, T::ColdStore>>>,
    store_migrator_config: Option<MigratorConfig>,
    pub genesis_time: Option<u64>,
    genesis_block_root: Option<Hash256>,
    genesis_state_root: Option<Hash256>,
    #[allow(clippy::type_complexity)]
    fork_choice: Option<
        ForkChoice<BeaconForkChoiceStore<T::EthSpec, T::HotStore, T::ColdStore>, T::EthSpec>,
    >,
    op_pool: Option<OperationPool<T::EthSpec>>,
    eth1_chain: Option<Eth1Chain<T::Eth1Chain, T::EthSpec>>,
    event_handler: Option<ServerSentEventHandler<T::EthSpec>>,
    slot_clock: Option<T::SlotClock>,
    shutdown_sender: Option<Sender<&'static str>>,
    head_tracker: Option<HeadTracker>,
    data_dir: Option<PathBuf>,
    pubkey_cache_path: Option<PathBuf>,
    validator_pubkey_cache: Option<ValidatorPubkeyCache>,
    spec: ChainSpec,
    chain_config: ChainConfig,
    disabled_forks: Vec<String>,
    log: Option<Logger>,
    graffiti: Graffiti,
    slasher: Option<Arc<Slasher<T::EthSpec>>>,
}

impl<TSlotClock, TEth1Backend, TEthSpec, THotStore, TColdStore>
    BeaconChainBuilder<Witness<TSlotClock, TEth1Backend, TEthSpec, THotStore, TColdStore>>
where
    THotStore: ItemStore<TEthSpec> + 'static,
    TColdStore: ItemStore<TEthSpec> + 'static,
    TSlotClock: SlotClock + 'static,
    TEth1Backend: Eth1ChainBackend<TEthSpec> + 'static,
    TEthSpec: EthSpec + 'static,
{
    /// Returns a new builder.
    ///
    /// The `_eth_spec_instance` parameter is only supplied to make concrete the `TEthSpec` trait.
    /// This should generally be either the `MinimalEthSpec` or `MainnetEthSpec` types.
    pub fn new(_eth_spec_instance: TEthSpec) -> Self {
        Self {
            store: None,
            store_migrator_config: None,
            genesis_time: None,
            genesis_block_root: None,
            genesis_state_root: None,
            fork_choice: None,
            op_pool: None,
            eth1_chain: None,
            event_handler: None,
            slot_clock: None,
            shutdown_sender: None,
            head_tracker: None,
            pubkey_cache_path: None,
            data_dir: None,
            disabled_forks: Vec::new(),
            validator_pubkey_cache: None,
            spec: TEthSpec::default_spec(),
            chain_config: ChainConfig::default(),
            log: None,
            graffiti: Graffiti::default(),
            slasher: None,
        }
    }

    /// Override the default spec (as defined by `TEthSpec`).
    ///
    /// This method should generally be called immediately after `Self::new` to ensure components
    /// are started with a consistent spec.
    pub fn custom_spec(mut self, spec: ChainSpec) -> Self {
        self.spec = spec;
        self
    }

    /// Sets the maximum number of blocks that will be skipped when processing
    /// some consensus messages.
    ///
    /// Set to `None` for no limit.
    pub fn import_max_skip_slots(mut self, n: Option<u64>) -> Self {
        self.chain_config.import_max_skip_slots = n;
        self
    }

    /// Sets the store (database).
    ///
    /// Should generally be called early in the build chain.
    pub fn store(mut self, store: Arc<HotColdDB<TEthSpec, THotStore, TColdStore>>) -> Self {
        self.store = Some(store);
        self
    }

    /// Sets the store migrator config (optional).
    pub fn store_migrator_config(mut self, config: MigratorConfig) -> Self {
        self.store_migrator_config = Some(config);
        self
    }

    /// Sets the slasher.
    pub fn slasher(mut self, slasher: Arc<Slasher<TEthSpec>>) -> Self {
        self.slasher = Some(slasher);
        self
    }

    /// Sets the logger.
    ///
    /// Should generally be called early in the build chain.
    pub fn logger(mut self, logger: Logger) -> Self {
        self.log = Some(logger);
        self
    }

    /// Sets the location to the pubkey cache file.
    ///
    /// Should generally be called early in the build chain.
    pub fn data_dir(mut self, path: PathBuf) -> Self {
        self.pubkey_cache_path = Some(path.join(PUBKEY_CACHE_FILENAME));
        self.data_dir = Some(path);
        self
    }

    /// Sets a list of hard-coded forks that will not be activated.
    pub fn disabled_forks(mut self, disabled_forks: Vec<String>) -> Self {
        self.disabled_forks = disabled_forks;
        self
    }

    /// Attempt to load an existing eth1 cache from the builder's `Store`.
    pub fn get_persisted_eth1_backend(&self) -> Result<Option<SszEth1>, String> {
        let store = self
            .store
            .clone()
            .ok_or("get_persisted_eth1_backend requires a store.")?;

        store
            .get_item::<SszEth1>(&ETH1_CACHE_DB_KEY)
            .map_err(|e| format!("DB error whilst reading eth1 cache: {:?}", e))
    }

    /// Returns true if `self.store` contains a persisted beacon chain.
    pub fn store_contains_beacon_chain(&self) -> Result<bool, String> {
        let store = self
            .store
            .clone()
            .ok_or("store_contains_beacon_chain requires a store.")?;

        Ok(store
            .get_item::<PersistedBeaconChain>(&BEACON_CHAIN_DB_KEY)
            .map_err(|e| format!("DB error when reading persisted beacon chain: {:?}", e))?
            .is_some())
    }

    /// Attempt to load an existing chain from the builder's `Store`.
    ///
    /// May initialize several components; including the op_pool and finalized checkpoints.
    pub fn resume_from_db(mut self) -> Result<Self, String> {
        let log = self.log.as_ref().ok_or("resume_from_db requires a log")?;

        let pubkey_cache_path = self
            .pubkey_cache_path
            .as_ref()
            .ok_or("resume_from_db requires a data_dir")?;

        info!(
            log,
            "Starting beacon chain";
            "method" => "resume"
        );

        let store = self
            .store
            .clone()
            .ok_or("resume_from_db requires a store.")?;

        let chain = store
            .get_item::<PersistedBeaconChain>(&BEACON_CHAIN_DB_KEY)
            .map_err(|e| format!("DB error when reading persisted beacon chain: {:?}", e))?
            .ok_or_else(|| {
                "No persisted beacon chain found in store. Try purging the beacon chain database."
                    .to_string()
            })?;

        let persisted_fork_choice = store
            .get_item::<PersistedForkChoice>(&FORK_CHOICE_DB_KEY)
            .map_err(|e| format!("DB error when reading persisted fork choice: {:?}", e))?
            .ok_or("No persisted fork choice present in database.")?;

        let fc_store = BeaconForkChoiceStore::from_persisted(
            persisted_fork_choice.fork_choice_store,
            store.clone(),
        )
        .map_err(|e| format!("Unable to load ForkChoiceStore: {:?}", e))?;

        let fork_choice =
            ForkChoice::from_persisted(persisted_fork_choice.fork_choice, fc_store)
                .map_err(|e| format!("Unable to parse persisted fork choice from disk: {:?}", e))?;

        let genesis_block = store
            .get_item::<SignedBeaconBlock<TEthSpec>>(&chain.genesis_block_root)
            .map_err(|e| format!("DB error when reading genesis block: {:?}", e))?
            .ok_or("Genesis block not found in store")?;
        let genesis_state = store
            .get_state(&genesis_block.state_root(), Some(genesis_block.slot()))
            .map_err(|e| format!("DB error when reading genesis state: {:?}", e))?
            .ok_or("Genesis block not found in store")?;

        self.genesis_time = Some(genesis_state.genesis_time);

        self.op_pool = Some(
            store
                .get_item::<PersistedOperationPool<TEthSpec>>(&OP_POOL_DB_KEY)
                .map_err(|e| format!("DB error whilst reading persisted op pool: {:?}", e))?
                .map(PersistedOperationPool::into_operation_pool)
                .unwrap_or_else(OperationPool::new),
        );

        let pubkey_cache = ValidatorPubkeyCache::load_from_file(pubkey_cache_path)
            .map_err(|e| format!("Unable to open persisted pubkey cache: {:?}", e))?;

        self.genesis_block_root = Some(chain.genesis_block_root);
        self.genesis_state_root = Some(genesis_block.state_root());
        self.head_tracker = Some(
            HeadTracker::from_ssz_container(&chain.ssz_head_tracker)
                .map_err(|e| format!("Failed to decode head tracker for database: {:?}", e))?,
        );
        self.validator_pubkey_cache = Some(pubkey_cache);
        self.fork_choice = Some(fork_choice);

        Ok(self)
    }

    /// Starts a new chain from a genesis state.
    pub fn genesis_state(
        mut self,
        mut beacon_state: BeaconState<TEthSpec>,
    ) -> Result<Self, String> {
        let store = self.store.clone().ok_or("genesis_state requires a store")?;

        let beacon_block = genesis_block(&mut beacon_state, &self.spec)?;

        beacon_state
            .build_all_caches(&self.spec)
            .map_err(|e| format!("Failed to build genesis state caches: {:?}", e))?;

        let beacon_state_root = beacon_block.message.state_root;
        let beacon_block_root = beacon_block.canonical_root();

        self.genesis_state_root = Some(beacon_state_root);
        self.genesis_block_root = Some(beacon_block_root);

        store
            .put_state(&beacon_state_root, &beacon_state)
            .map_err(|e| format!("Failed to store genesis state: {:?}", e))?;
        store
            .put_item(&beacon_block_root, &beacon_block)
            .map_err(|e| format!("Failed to store genesis block: {:?}", e))?;

        // Store the genesis block under the `ZERO_HASH` key.
        store
            .put_item(&Hash256::zero(), &beacon_block)
            .map_err(|e| {
                format!(
                    "Failed to store genesis block under 0x00..00 alias: {:?}",
                    e
                )
            })?;

        let genesis = BeaconSnapshot {
            beacon_block_root,
            beacon_block,
            beacon_state_root,
            beacon_state,
        };

        let fc_store = BeaconForkChoiceStore::get_forkchoice_store(store, &genesis);

        let fork_choice = ForkChoice::from_genesis(
            fc_store,
            genesis.beacon_block_root,
            &genesis.beacon_block.message,
            &genesis.beacon_state,
        )
        .map_err(|e| format!("Unable to build initialize ForkChoice: {:?}", e))?;

        self.fork_choice = Some(fork_choice);
        self.genesis_time = Some(genesis.beacon_state.genesis_time);

        Ok(self.empty_op_pool())
    }

    /// Sets the `BeaconChain` eth1 backend.
    pub fn eth1_backend(mut self, backend: Option<TEth1Backend>) -> Self {
        self.eth1_chain = backend.map(Eth1Chain::new);
        self
    }

    /// Sets the `BeaconChain` event handler backend.
    ///
    /// For example, provide `ServerSentEventHandler` as a `handler`.
    pub fn event_handler(mut self, handler: Option<ServerSentEventHandler<TEthSpec>>) -> Self {
        self.event_handler = handler;
        self
    }

    /// Sets the `BeaconChain` slot clock.
    ///
    /// For example, provide `SystemTimeSlotClock` as a `clock`.
    pub fn slot_clock(mut self, clock: TSlotClock) -> Self {
        self.slot_clock = Some(clock);
        self
    }

    /// Sets a `Sender` to allow the beacon chain to send shutdown signals.
    pub fn shutdown_sender(mut self, sender: Sender<&'static str>) -> Self {
        self.shutdown_sender = Some(sender);
        self
    }

    /// Creates a new, empty operation pool.
    fn empty_op_pool(mut self) -> Self {
        self.op_pool = Some(OperationPool::new());
        self
    }

    /// Sets the `graffiti` field.
    pub fn graffiti(mut self, graffiti: Graffiti) -> Self {
        self.graffiti = graffiti;
        self
    }

    /// Sets the `ChainConfig` that determines `BeaconChain` runtime behaviour.
    pub fn chain_config(mut self, config: ChainConfig) -> Self {
        self.chain_config = config;
        self
    }

    /// Consumes `self`, returning a `BeaconChain` if all required parameters have been supplied.
    ///
    /// An error will be returned at runtime if all required parameters have not been configured.
    ///
    /// Will also raise ambiguous type errors at compile time if some parameters have not been
    /// configured.
    #[allow(clippy::type_complexity)] // I think there's nothing to be gained here from a type alias.
    pub fn build(
        self,
    ) -> Result<
        BeaconChain<Witness<TSlotClock, TEth1Backend, TEthSpec, THotStore, TColdStore>>,
        String,
    > {
        let log = self.log.ok_or("Cannot build without a logger")?;
        let slot_clock = self
            .slot_clock
            .ok_or("Cannot build without a slot_clock.")?;
        let store = self.store.clone().ok_or("Cannot build without a store.")?;
        let mut fork_choice = self
            .fork_choice
            .ok_or("Cannot build without fork choice.")?;
        let genesis_block_root = self
            .genesis_block_root
            .ok_or("Cannot build without a genesis block root")?;
        let genesis_state_root = self
            .genesis_state_root
            .ok_or("Cannot build without a genesis state root")?;

        let current_slot = if slot_clock
            .is_prior_to_genesis()
            .ok_or("Unable to read slot clock")?
        {
            self.spec.genesis_slot
        } else {
            slot_clock.now().ok_or("Unable to read slot")?
        };

        let head_block_root = fork_choice
            .get_head(current_slot)
            .map_err(|e| format!("Unable to get fork choice head: {:?}", e))?;

        let head_block = store
            .get_item::<SignedBeaconBlock<TEthSpec>>(&head_block_root)
            .map_err(|e| format!("DB error when reading head block: {:?}", e))?
            .ok_or("Head block not found in store")?;
        let head_state_root = head_block.state_root();
        let head_state = store
            .get_state(&head_state_root, Some(head_block.slot()))
            .map_err(|e| format!("DB error when reading head state: {:?}", e))?
            .ok_or("Head state not found in store")?;

        let mut canonical_head = BeaconSnapshot {
            beacon_block_root: head_block_root,
            beacon_block: head_block,
            beacon_state_root: head_state_root,
            beacon_state: head_state,
        };

        if canonical_head.beacon_block.state_root() != canonical_head.beacon_state_root {
            return Err("beacon_block.state_root != beacon_state".to_string());
        }

        canonical_head
            .beacon_state
            .build_all_caches(&self.spec)
            .map_err(|e| format!("Failed to build state caches: {:?}", e))?;

        // Perform a check to ensure that the finalization points of the head and fork choice are
        // consistent.
        //
        // This is a sanity check to detect database corruption.
        let fc_finalized = fork_choice.finalized_checkpoint();
        let head_finalized = canonical_head.beacon_state.finalized_checkpoint;
        if fc_finalized != head_finalized {
            if head_finalized.root == Hash256::zero()
                && head_finalized.epoch == fc_finalized.epoch
                && fc_finalized.root == genesis_block_root
            {
                // This is a legal edge-case encountered during genesis.
            } else {
                return Err(format!(
                    "Database corrupt: fork choice is finalized at {:?} whilst head is finalized at \
                    {:?}",
                    fc_finalized, head_finalized
                ));
            }
        }

        let pubkey_cache_path = self
            .pubkey_cache_path
            .ok_or("Cannot build without a pubkey cache path")?;

        let validator_pubkey_cache = self.validator_pubkey_cache.map(Ok).unwrap_or_else(|| {
            ValidatorPubkeyCache::new(&canonical_head.beacon_state, pubkey_cache_path)
                .map_err(|e| format!("Unable to init validator pubkey cache: {:?}", e))
        })?;

        let migrator_config = self.store_migrator_config.unwrap_or_default();
        let store_migrator = BackgroundMigrator::new(
            store.clone(),
            migrator_config,
            genesis_block_root,
            log.clone(),
        );

        let beacon_chain = BeaconChain {
            spec: self.spec,
            config: self.chain_config,
            store,
            store_migrator,
            slot_clock,
            op_pool: self.op_pool.ok_or("Cannot build without op pool")?,
            // TODO: allow for persisting and loading the pool from disk.
            naive_aggregation_pool: <_>::default(),
            // TODO: allow for persisting and loading the pool from disk.
            observed_attestations: <_>::default(),
            // TODO: allow for persisting and loading the pool from disk.
            observed_attesters: <_>::default(),
            // TODO: allow for persisting and loading the pool from disk.
            observed_aggregators: <_>::default(),
            // TODO: allow for persisting and loading the pool from disk.
            observed_block_producers: <_>::default(),
            // TODO: allow for persisting and loading the pool from disk.
            observed_voluntary_exits: <_>::default(),
            observed_proposer_slashings: <_>::default(),
            observed_attester_slashings: <_>::default(),
            eth1_chain: self.eth1_chain,
            genesis_validators_root: canonical_head.beacon_state.genesis_validators_root,
            canonical_head: TimeoutRwLock::new(canonical_head.clone()),
            genesis_block_root,
            genesis_state_root,
            fork_choice: RwLock::new(fork_choice),
<<<<<<< HEAD
            event_handler: self.event_handler,
=======
            event_handler: self
                .event_handler
                .ok_or("Cannot build without an event handler")?,
>>>>>>> 48269514
            head_tracker: Arc::new(self.head_tracker.unwrap_or_default()),
            snapshot_cache: TimeoutRwLock::new(SnapshotCache::new(
                DEFAULT_SNAPSHOT_CACHE_SIZE,
                canonical_head,
            )),
            shuffling_cache: TimeoutRwLock::new(ShufflingCache::new()),
            validator_pubkey_cache: TimeoutRwLock::new(validator_pubkey_cache),
            disabled_forks: self.disabled_forks,
            shutdown_sender: self
                .shutdown_sender
                .ok_or("Cannot build without a shutdown sender.")?,
            log: log.clone(),
            graffiti: self.graffiti,
            slasher: self.slasher.clone(),
        };

        let head = beacon_chain
            .head()
            .map_err(|e| format!("Failed to get head: {:?}", e))?;

        // Only perform the check if it was configured.
        if let Some(wss_checkpoint) = beacon_chain.config.weak_subjectivity_checkpoint {
            if let Err(e) = beacon_chain.verify_weak_subjectivity_checkpoint(
                wss_checkpoint,
                head.beacon_block_root,
                &head.beacon_state,
            ) {
                crit!(
                    log,
                    "Weak subjectivity checkpoint verification failed on startup!";
                    "head_block_root" => format!("{}", head.beacon_block_root),
                    "head_slot" => format!("{}", head.beacon_block.slot()),
                    "finalized_epoch" => format!("{}", head.beacon_state.finalized_checkpoint.epoch),
                    "wss_checkpoint_epoch" => format!("{}", wss_checkpoint.epoch),
                    "error" => format!("{:?}", e),
                );
                crit!(log, "You must use the `--purge-db` flag to clear the database and restart sync. You may be on a hostile network.");
                return Err(format!("Weak subjectivity verification failed: {:?}", e));
            }
        }

        info!(
            log,
            "Beacon chain initialized";
            "head_state" => format!("{}", head.beacon_state_root),
            "head_block" => format!("{}", head.beacon_block_root),
            "head_slot" => format!("{}", head.beacon_block.slot()),
        );

        Ok(beacon_chain)
    }
}

impl<TSlotClock, TEthSpec, THotStore, TColdStore>
    BeaconChainBuilder<
        Witness<TSlotClock, CachingEth1Backend<TEthSpec>, TEthSpec, THotStore, TColdStore>,
    >
where
    THotStore: ItemStore<TEthSpec> + 'static,
    TColdStore: ItemStore<TEthSpec> + 'static,
    TSlotClock: SlotClock + 'static,
    TEthSpec: EthSpec + 'static,
{
    /// Do not use any eth1 backend. The client will not be able to produce beacon blocks.
    pub fn no_eth1_backend(self) -> Self {
        self.eth1_backend(None)
    }

    /// Sets the `BeaconChain` eth1 back-end to produce predictably junk data when producing blocks.
    pub fn dummy_eth1_backend(mut self) -> Result<Self, String> {
        let log = self
            .log
            .as_ref()
            .ok_or("dummy_eth1_backend requires a log")?;

        let backend =
            CachingEth1Backend::new(Eth1Config::default(), log.clone(), self.spec.clone());

        self.eth1_chain = Some(Eth1Chain::new_dummy(backend));

        Ok(self)
    }
}

impl<TEth1Backend, TEthSpec, THotStore, TColdStore>
    BeaconChainBuilder<Witness<TestingSlotClock, TEth1Backend, TEthSpec, THotStore, TColdStore>>
where
    THotStore: ItemStore<TEthSpec> + 'static,
    TColdStore: ItemStore<TEthSpec> + 'static,
    TEth1Backend: Eth1ChainBackend<TEthSpec> + 'static,
    TEthSpec: EthSpec + 'static,
{
    /// Sets the `BeaconChain` slot clock to `TestingSlotClock`.
    ///
    /// Requires the state to be initialized.
    pub fn testing_slot_clock(self, slot_duration: Duration) -> Result<Self, String> {
        let genesis_time = self
            .genesis_time
            .ok_or("testing_slot_clock requires an initialized state")?;

        let slot_clock = TestingSlotClock::new(
            Slot::new(0),
            Duration::from_secs(genesis_time),
            slot_duration,
        );

        Ok(self.slot_clock(slot_clock))
    }
}

fn genesis_block<T: EthSpec>(
    genesis_state: &mut BeaconState<T>,
    spec: &ChainSpec,
) -> Result<SignedBeaconBlock<T>, String> {
    let mut genesis_block = SignedBeaconBlock {
        message: BeaconBlock::empty(&spec),
        // Empty signature, which should NEVER be read. This isn't to-spec, but makes the genesis
        // block consistent with every other block.
        signature: Signature::empty(),
    };
    genesis_block.message.state_root = genesis_state
        .update_tree_hash_cache()
        .map_err(|e| format!("Error hashing genesis state: {:?}", e))?;
    Ok(genesis_block)
}

#[cfg(not(debug_assertions))]
#[cfg(test)]
mod test {
    use super::*;
    use eth2_hashing::hash;
    use genesis::{generate_deterministic_keypairs, interop_genesis_state};
    use sloggers::{null::NullLoggerBuilder, Build};
    use ssz::Encode;
    use std::time::Duration;
    use store::config::StoreConfig;
    use store::{HotColdDB, MemoryStore};
    use tempfile::tempdir;
    use types::{EthSpec, MinimalEthSpec, Slot};

    type TestEthSpec = MinimalEthSpec;

    fn get_logger() -> Logger {
        let builder = NullLoggerBuilder;
        builder.build().expect("should build logger")
    }

    #[test]
    fn recent_genesis() {
        let validator_count = 1;
        let genesis_time = 13_371_337;

        let log = get_logger();
        let store: HotColdDB<
            MinimalEthSpec,
            MemoryStore<MinimalEthSpec>,
            MemoryStore<MinimalEthSpec>,
        > = HotColdDB::open_ephemeral(StoreConfig::default(), ChainSpec::minimal(), log.clone())
            .unwrap();
        let spec = MinimalEthSpec::default_spec();
        let data_dir = tempdir().expect("should create temporary data_dir");

        let genesis_state = interop_genesis_state(
            &generate_deterministic_keypairs(validator_count),
            genesis_time,
            &spec,
        )
        .expect("should create interop genesis state");

        let (shutdown_tx, _) = futures::channel::mpsc::channel(1);

        let chain = BeaconChainBuilder::new(MinimalEthSpec)
            .logger(log.clone())
            .store(Arc::new(store))
            .data_dir(data_dir.path().to_path_buf())
            .genesis_state(genesis_state)
            .expect("should build state using recent genesis")
            .dummy_eth1_backend()
            .expect("should build the dummy eth1 backend")
            .testing_slot_clock(Duration::from_secs(1))
            .expect("should configure testing slot clock")
            .shutdown_sender(shutdown_tx)
            .build()
            .expect("should build");

        let head = chain.head().expect("should get head");

        let state = head.beacon_state;
        let block = head.beacon_block;

        assert_eq!(state.slot, Slot::new(0), "should start from genesis");
        assert_eq!(
            state.genesis_time, 13_371_337,
            "should have the correct genesis time"
        );
        assert_eq!(
            block.state_root(),
            state.canonical_root(),
            "block should have correct state root"
        );
        assert_eq!(
            chain
                .store
                .get_block(&Hash256::zero())
                .expect("should read db")
                .expect("should find genesis block"),
            block,
            "should store genesis block under zero hash alias"
        );
        assert_eq!(
            state.validators.len(),
            validator_count,
            "should have correct validator count"
        );
        assert_eq!(
            chain.genesis_block_root,
            block.canonical_root(),
            "should have correct genesis block root"
        );
    }

    #[test]
    fn interop_state() {
        let validator_count = 16;
        let genesis_time = 42;
        let spec = &TestEthSpec::default_spec();

        let keypairs = generate_deterministic_keypairs(validator_count);

        let state = interop_genesis_state::<TestEthSpec>(&keypairs, genesis_time, spec)
            .expect("should build state");

        assert_eq!(
            state.eth1_data.block_hash,
            Hash256::from_slice(&[0x42; 32]),
            "eth1 block hash should be co-ordinated junk"
        );

        assert_eq!(
            state.genesis_time, genesis_time,
            "genesis time should be as specified"
        );

        for b in &state.balances {
            assert_eq!(
                *b, spec.max_effective_balance,
                "validator balances should be max effective balance"
            );
        }

        for v in &state.validators {
            let creds = v.withdrawal_credentials.as_bytes();
            assert_eq!(
                creds[0], spec.bls_withdrawal_prefix_byte,
                "first byte of withdrawal creds should be bls prefix"
            );
            assert_eq!(
                &creds[1..],
                &hash(&v.pubkey.as_ssz_bytes())[1..],
                "rest of withdrawal creds should be pubkey hash"
            )
        }

        assert_eq!(
            state.balances.len(),
            validator_count,
            "validator balances len should be correct"
        );

        assert_eq!(
            state.validators.len(),
            validator_count,
            "validator count should be correct"
        );
    }
}<|MERGE_RESOLUTION|>--- conflicted
+++ resolved
@@ -534,13 +534,7 @@
             genesis_block_root,
             genesis_state_root,
             fork_choice: RwLock::new(fork_choice),
-<<<<<<< HEAD
             event_handler: self.event_handler,
-=======
-            event_handler: self
-                .event_handler
-                .ok_or("Cannot build without an event handler")?,
->>>>>>> 48269514
             head_tracker: Arc::new(self.head_tracker.unwrap_or_default()),
             snapshot_cache: TimeoutRwLock::new(SnapshotCache::new(
                 DEFAULT_SNAPSHOT_CACHE_SIZE,
