use crate::beacon_chain::ForkChoiceError;
use crate::beacon_fork_choice_store::Error as ForkChoiceStoreError;
use crate::eth1_chain::Error as Eth1ChainError;
use crate::migrate::PruningError;
use crate::naive_aggregation_pool::Error as NaiveAggregationError;
use crate::observed_attestations::Error as ObservedAttestationsError;
use crate::observed_attesters::Error as ObservedAttestersError;
use crate::observed_block_producers::Error as ObservedBlockProducersError;
use futures::channel::mpsc::TrySendError;
use operation_pool::OpPoolError;
use safe_arith::ArithError;
use ssz_types::Error as SszTypesError;
use state_processing::{
    block_signature_verifier::Error as BlockSignatureVerifierError,
    per_block_processing::errors::{
        AttestationValidationError, AttesterSlashingValidationError, ExitValidationError,
        ProposerSlashingValidationError,
    },
    signature_sets::Error as SignatureSetError,
    state_advance::Error as StateAdvanceError,
    BlockProcessingError, SlotProcessingError,
};
use std::time::Duration;
use task_executor::ShutdownReason;
use types::*;

macro_rules! easy_from_to {
    ($from: ident, $to: ident) => {
        impl From<$from> for $to {
            fn from(e: $from) -> $to {
                $to::$from(e)
            }
        }
    };
}

#[derive(Debug)]
pub enum BeaconChainError {
    InsufficientValidators,
    UnableToReadSlot,
    RevertedFinalizedEpoch {
        previous_epoch: Epoch,
        new_epoch: Epoch,
    },
    SlotClockDidNotStart,
    NoStateForSlot(Slot),
    UnableToFindTargetRoot(Slot),
    BeaconStateError(BeaconStateError),
    DBInconsistent(String),
    DBError(store::Error),
    ForkChoiceError(ForkChoiceError),
    ForkChoiceStoreError(ForkChoiceStoreError),
    MissingBeaconBlock(Hash256),
    MissingBeaconState(Hash256),
    SlotProcessingError(SlotProcessingError),
    StateAdvanceError(StateAdvanceError),
    UnableToAdvanceState(String),
    NoStateForAttestation {
        beacon_block_root: Hash256,
    },
    CannotAttestToFutureState,
    AttestationValidationError(AttestationValidationError),
    ExitValidationError(ExitValidationError),
    ProposerSlashingValidationError(ProposerSlashingValidationError),
    AttesterSlashingValidationError(AttesterSlashingValidationError),
    StateSkipTooLarge {
        start_slot: Slot,
        requested_slot: Slot,
        max_task_runtime: Duration,
    },
    MissingFinalizedStateRoot(Slot),
    /// Returned when an internal check fails, indicating corrupt data.
    InvariantViolated(String),
    SszTypesError(SszTypesError),
    NoProposerForSlot(Slot),
    CanonicalHeadLockTimeout,
    AttestationCacheLockTimeout,
    ValidatorPubkeyCacheLockTimeout,
    SnapshotCacheLockTimeout,
    IncorrectStateForAttestation(RelativeEpochError),
    InvalidValidatorPubkeyBytes(bls::Error),
    ValidatorPubkeyCacheIncomplete(usize),
    SignatureSetError(SignatureSetError),
    BlockSignatureVerifierError(state_processing::block_signature_verifier::Error),
    DuplicateValidatorPublicKey,
    ValidatorPubkeyCacheFileError(String),
    ValidatorIndexUnknown(usize),
    OpPoolError(OpPoolError),
    NaiveAggregationError(NaiveAggregationError),
    ObservedAttestationsError(ObservedAttestationsError),
    ObservedAttestersError(ObservedAttestersError),
    ObservedBlockProducersError(ObservedBlockProducersError),
    PruningError(PruningError),
    ArithError(ArithError),
    InvalidShufflingId {
        shuffling_epoch: Epoch,
        head_block_epoch: Epoch,
    },
    WeakSubjectivtyVerificationFailure,
    WeakSubjectivtyShutdownError(TrySendError<ShutdownReason>),
    AttestingPriorToHead {
        head_slot: Slot,
        request_slot: Slot,
    },
    BadPreState {
        parent_root: Hash256,
        parent_slot: Slot,
        block_root: Hash256,
        block_slot: Slot,
        state_slot: Slot,
    },
    InvalidStateForShuffling {
        state_epoch: Epoch,
        shuffling_epoch: Epoch,
    },
<<<<<<< HEAD
    InvalidReorgSlotIter {
        old_slot: Slot,
        new_slot: Slot,
=======
    InconsistentForwardsIter {
        request_slot: Slot,
        slot: Slot,
>>>>>>> 90ea075c
    },
}

easy_from_to!(SlotProcessingError, BeaconChainError);
easy_from_to!(AttestationValidationError, BeaconChainError);
easy_from_to!(ExitValidationError, BeaconChainError);
easy_from_to!(ProposerSlashingValidationError, BeaconChainError);
easy_from_to!(AttesterSlashingValidationError, BeaconChainError);
easy_from_to!(SszTypesError, BeaconChainError);
easy_from_to!(OpPoolError, BeaconChainError);
easy_from_to!(NaiveAggregationError, BeaconChainError);
easy_from_to!(ObservedAttestationsError, BeaconChainError);
easy_from_to!(ObservedAttestersError, BeaconChainError);
easy_from_to!(ObservedBlockProducersError, BeaconChainError);
easy_from_to!(BlockSignatureVerifierError, BeaconChainError);
easy_from_to!(PruningError, BeaconChainError);
easy_from_to!(ArithError, BeaconChainError);
easy_from_to!(ForkChoiceStoreError, BeaconChainError);
easy_from_to!(StateAdvanceError, BeaconChainError);

#[derive(Debug)]
pub enum BlockProductionError {
    UnableToGetHeadInfo(BeaconChainError),
    UnableToGetBlockRootFromState,
    UnableToReadSlot,
    UnableToProduceAtSlot(Slot),
    SlotProcessingError(SlotProcessingError),
    BlockProcessingError(BlockProcessingError),
    Eth1ChainError(Eth1ChainError),
    BeaconStateError(BeaconStateError),
    StateAdvanceError(StateAdvanceError),
    OpPoolError(OpPoolError),
    /// The `BeaconChain` was explicitly configured _without_ a connection to eth1, therefore it
    /// cannot produce blocks.
    NoEth1ChainConnection,
    StateSlotTooHigh {
        produce_at_slot: Slot,
        state_slot: Slot,
    },
}

easy_from_to!(BlockProcessingError, BlockProductionError);
easy_from_to!(BeaconStateError, BlockProductionError);
easy_from_to!(SlotProcessingError, BlockProductionError);
easy_from_to!(Eth1ChainError, BlockProductionError);
easy_from_to!(StateAdvanceError, BlockProductionError);<|MERGE_RESOLUTION|>--- conflicted
+++ resolved
@@ -113,15 +113,13 @@
         state_epoch: Epoch,
         shuffling_epoch: Epoch,
     },
-<<<<<<< HEAD
+    InconsistentForwardsIter {
+        request_slot: Slot,
+        slot: Slot,
+    },
     InvalidReorgSlotIter {
         old_slot: Slot,
         new_slot: Slot,
-=======
-    InconsistentForwardsIter {
-        request_slot: Slot,
-        slot: Slot,
->>>>>>> 90ea075c
     },
 }
 
