//! Provides the `ObservedBlockProducers` struct which allows for rejecting gossip blocks from
//! validators that have already produced a block.

use std::collections::{HashMap, HashSet};
use std::marker::PhantomData;
<<<<<<< HEAD
use types::{BeaconBlock, Epoch, EthSpec, Slot, Unsigned};
=======
use types::{BeaconBlockRef, EthSpec, Slot, Unsigned};
>>>>>>> 20fce117

#[derive(Debug, PartialEq)]
pub enum Error {
    /// The slot of the provided block is prior to finalization and should not have been provided
    /// to this function. This is an internal error.
    FinalizedBlock { slot: Slot, finalized_slot: Slot },
    /// The function to obtain a set index failed, this is an internal error.
    ValidatorIndexTooHigh(u64),
}

/// Maintains a cache of observed `(block.slot, block.proposer)`.
///
/// The cache supports pruning based upon the finalized epoch. It does not automatically prune, you
/// must call `Self::prune` manually.
///
/// The maximum size of the cache is determined by `slots_since_finality *
/// VALIDATOR_REGISTRY_LIMIT`. This is quite a large size, so it's important that upstream
/// functions only use this cache for blocks with a valid signature. Only allowing valid signed
/// blocks reduces the theoretical maximum size of this cache to `slots_since_finality *
/// active_validator_count`, however in reality that is more like `slots_since_finality *
/// known_distinct_shufflings` which is much smaller.
pub struct ObservedBlockProducers<E: EthSpec> {
    finalized_slot: Slot,
    items: HashMap<Slot, HashSet<u64>>,
    _phantom: PhantomData<E>,
}

impl<E: EthSpec> Default for ObservedBlockProducers<E> {
    /// Instantiates `Self` with `finalized_slot == 0`.
    fn default() -> Self {
        Self {
            finalized_slot: Slot::new(0),
            items: HashMap::new(),
            _phantom: PhantomData,
        }
    }
}

impl<E: EthSpec> ObservedBlockProducers<E> {
    /// Observe that the `block` was produced by `block.proposer_index` at `block.slot`. This will
    /// update `self` so future calls to it indicate that this block is known.
    ///
    /// The supplied `block` **MUST** be signature verified (see struct-level documentation).
    ///
    /// ## Errors
    ///
    /// - `block.proposer_index` is greater than `VALIDATOR_REGISTRY_LIMIT`.
    /// - `block.slot` is equal to or less than the latest pruned `finalized_slot`.
    pub fn observe_proposer(&mut self, block: BeaconBlockRef<'_, E>) -> Result<bool, Error> {
        self.sanitize_block(block)?;

        let did_not_exist = self
            .items
            .entry(block.slot())
            .or_insert_with(|| HashSet::with_capacity(E::SlotsPerEpoch::to_usize()))
            .insert(block.proposer_index());

        Ok(!did_not_exist)
    }

    /// Returns `Ok(true)` if the `block` has been observed before, `Ok(false)` if not. Does not
    /// update the cache, so calling this function multiple times will continue to return
    /// `Ok(false)`, until `Self::observe_proposer` is called.
    ///
    /// ## Errors
    ///
    /// - `block.proposer_index` is greater than `VALIDATOR_REGISTRY_LIMIT`.
    /// - `block.slot` is equal to or less than the latest pruned `finalized_slot`.
    pub fn proposer_has_been_observed(&self, block: BeaconBlockRef<'_, E>) -> Result<bool, Error> {
        self.sanitize_block(block)?;

        let exists = self
            .items
            .get(&block.slot())
            .map_or(false, |set| set.contains(&block.proposer_index()));

        Ok(exists)
    }

    /// Returns `Ok(())` if the given `block` is sane.
    fn sanitize_block(&self, block: BeaconBlockRef<'_, E>) -> Result<(), Error> {
        if block.proposer_index() >= E::ValidatorRegistryLimit::to_u64() {
            return Err(Error::ValidatorIndexTooHigh(block.proposer_index()));
        }

        let finalized_slot = self.finalized_slot;
        if finalized_slot > 0 && block.slot() <= finalized_slot {
            return Err(Error::FinalizedBlock {
                slot: block.slot(),
                finalized_slot,
            });
        }

        Ok(())
    }

    /// Removes all observations of blocks equal to or earlier than `finalized_slot`.
    ///
    /// Stores `finalized_slot` in `self`, so that `self` will reject any block that has a slot
    /// equal to or less than `finalized_slot`.
    ///
    /// No-op if `finalized_slot == 0`.
    pub fn prune(&mut self, finalized_slot: Slot) {
        if finalized_slot == 0 {
            return;
        }

        self.finalized_slot = finalized_slot;
        self.items.retain(|slot, _set| *slot > finalized_slot);
    }

    /// Returns `true` if the given `validator_index` has been stored in `self` at `epoch`.
    ///
    /// This is useful for doppelganger detection.
    pub fn index_seen_at_epoch(&self, validator_index: u64, epoch: &Epoch) -> bool {
        self.items.iter().any(|(slot, producers)| {
            slot.epoch(E::slots_per_epoch()) == *epoch && producers.contains(&validator_index)
        })
    }
}

#[cfg(test)]
mod tests {
    use super::*;
    use types::{BeaconBlock, MainnetEthSpec};

    type E = MainnetEthSpec;

    fn get_block(slot: u64, proposer: u64) -> BeaconBlock<E> {
        let mut block = BeaconBlock::empty(&E::default_spec());
        *block.slot_mut() = slot.into();
        *block.proposer_index_mut() = proposer;
        block
    }

    #[test]
    fn pruning() {
        let mut cache = ObservedBlockProducers::default();

        assert_eq!(cache.finalized_slot, 0, "finalized slot is zero");
        assert_eq!(cache.items.len(), 0, "no slots should be present");

        // Slot 0, proposer 0
        let block_a = get_block(0, 0);

        assert_eq!(
            cache.observe_proposer(block_a.to_ref()),
            Ok(false),
            "can observe proposer, indicates proposer unobserved"
        );

        /*
         * Preconditions.
         */

        assert_eq!(cache.finalized_slot, 0, "finalized slot is zero");
        assert_eq!(cache.items.len(), 1, "only one slot should be present");
        assert_eq!(
            cache
                .items
                .get(&Slot::new(0))
                .expect("slot zero should be present")
                .len(),
            1,
            "only one proposer should be present"
        );

        /*
         * Check that a prune at the genesis slot does nothing.
         */

        cache.prune(Slot::new(0));

        assert_eq!(cache.finalized_slot, 0, "finalized slot is zero");
        assert_eq!(cache.items.len(), 1, "only one slot should be present");
        assert_eq!(
            cache
                .items
                .get(&Slot::new(0))
                .expect("slot zero should be present")
                .len(),
            1,
            "only one proposer should be present"
        );

        /*
         * Check that a prune empties the cache
         */

        cache.prune(E::slots_per_epoch().into());
        assert_eq!(
            cache.finalized_slot,
            Slot::from(E::slots_per_epoch()),
            "finalized slot is updated"
        );
        assert_eq!(cache.items.len(), 0, "no items left");

        /*
         * Check that we can't insert a finalized block
         */

        // First slot of finalized epoch, proposer 0
        let block_b = get_block(E::slots_per_epoch(), 0);

        assert_eq!(
            cache.observe_proposer(block_b.to_ref()),
            Err(Error::FinalizedBlock {
                slot: E::slots_per_epoch().into(),
                finalized_slot: E::slots_per_epoch().into(),
            }),
            "cant insert finalized block"
        );

        assert_eq!(cache.items.len(), 0, "block was not added");

        /*
         * Check that we _can_ insert a non-finalized block
         */

        let three_epochs = E::slots_per_epoch() * 3;

        // First slot of finalized epoch, proposer 0
        let block_b = get_block(three_epochs, 0);

        assert_eq!(
            cache.observe_proposer(block_b.to_ref()),
            Ok(false),
            "can insert non-finalized block"
        );

        assert_eq!(cache.items.len(), 1, "only one slot should be present");
        assert_eq!(
            cache
                .items
                .get(&Slot::new(three_epochs))
                .expect("the three epochs slot should be present")
                .len(),
            1,
            "only one proposer should be present"
        );

        /*
         * Check that a prune doesnt wipe later blocks
         */

        let two_epochs = E::slots_per_epoch() * 2;
        cache.prune(two_epochs.into());

        assert_eq!(
            cache.finalized_slot,
            Slot::from(two_epochs),
            "finalized slot is updated"
        );

        assert_eq!(cache.items.len(), 1, "only one slot should be present");
        assert_eq!(
            cache
                .items
                .get(&Slot::new(three_epochs))
                .expect("the three epochs slot should be present")
                .len(),
            1,
            "only one proposer should be present"
        );
    }

    #[test]
    fn simple_observations() {
        let mut cache = ObservedBlockProducers::default();

        // Slot 0, proposer 0
        let block_a = get_block(0, 0);

        assert_eq!(
            cache.proposer_has_been_observed(block_a.to_ref()),
            Ok(false),
            "no observation in empty cache"
        );
        assert_eq!(
            cache.observe_proposer(block_a.to_ref()),
            Ok(false),
            "can observe proposer, indicates proposer unobserved"
        );
        assert_eq!(
            cache.proposer_has_been_observed(block_a.to_ref()),
            Ok(true),
            "observed block is indicated as true"
        );
        assert_eq!(
            cache.observe_proposer(block_a.to_ref()),
            Ok(true),
            "observing again indicates true"
        );

        assert_eq!(cache.finalized_slot, 0, "finalized slot is zero");
        assert_eq!(cache.items.len(), 1, "only one slot should be present");
        assert_eq!(
            cache
                .items
                .get(&Slot::new(0))
                .expect("slot zero should be present")
                .len(),
            1,
            "only one proposer should be present"
        );

        // Slot 1, proposer 0
        let block_b = get_block(1, 0);

        assert_eq!(
            cache.proposer_has_been_observed(block_b.to_ref()),
            Ok(false),
            "no observation for new slot"
        );
        assert_eq!(
            cache.observe_proposer(block_b.to_ref()),
            Ok(false),
            "can observe proposer for new slot, indicates proposer unobserved"
        );
        assert_eq!(
            cache.proposer_has_been_observed(block_b.to_ref()),
            Ok(true),
            "observed block in slot 1 is indicated as true"
        );
        assert_eq!(
            cache.observe_proposer(block_b.to_ref()),
            Ok(true),
            "observing slot 1 again indicates true"
        );

        assert_eq!(cache.finalized_slot, 0, "finalized slot is zero");
        assert_eq!(cache.items.len(), 2, "two slots should be present");
        assert_eq!(
            cache
                .items
                .get(&Slot::new(0))
                .expect("slot zero should be present")
                .len(),
            1,
            "only one proposer should be present in slot 0"
        );
        assert_eq!(
            cache
                .items
                .get(&Slot::new(1))
                .expect("slot zero should be present")
                .len(),
            1,
            "only one proposer should be present in slot 1"
        );

        // Slot 0, proposer 1
        let block_c = get_block(0, 1);

        assert_eq!(
            cache.proposer_has_been_observed(block_c.to_ref()),
            Ok(false),
            "no observation for new proposer"
        );
        assert_eq!(
            cache.observe_proposer(block_c.to_ref()),
            Ok(false),
            "can observe new proposer, indicates proposer unobserved"
        );
        assert_eq!(
            cache.proposer_has_been_observed(block_c.to_ref()),
            Ok(true),
            "observed new proposer block is indicated as true"
        );
        assert_eq!(
            cache.observe_proposer(block_c.to_ref()),
            Ok(true),
            "observing new proposer again indicates true"
        );

        assert_eq!(cache.finalized_slot, 0, "finalized slot is zero");
        assert_eq!(cache.items.len(), 2, "two slots should be present");
        assert_eq!(
            cache
                .items
                .get(&Slot::new(0))
                .expect("slot zero should be present")
                .len(),
            2,
            "two proposers should be present in slot 0"
        );
        assert_eq!(
            cache
                .items
                .get(&Slot::new(1))
                .expect("slot zero should be present")
                .len(),
            1,
            "only one proposer should be present in slot 1"
        );
    }
}<|MERGE_RESOLUTION|>--- conflicted
+++ resolved
@@ -3,11 +3,7 @@
 
 use std::collections::{HashMap, HashSet};
 use std::marker::PhantomData;
-<<<<<<< HEAD
-use types::{BeaconBlock, Epoch, EthSpec, Slot, Unsigned};
-=======
-use types::{BeaconBlockRef, EthSpec, Slot, Unsigned};
->>>>>>> 20fce117
+use types::{BeaconBlockRef, Epoch, EthSpec, Slot, Unsigned};
 
 #[derive(Debug, PartialEq)]
 pub enum Error {
