//! Provides the `ObservedBlockProducers` struct which allows for rejecting gossip blocks from
//! validators that have already produced a block.

use std::collections::{HashMap, HashSet};
use std::marker::PhantomData;
<<<<<<< HEAD
use types::{BeaconBlock, Epoch, EthSpec, Slot, Unsigned};
=======
use types::{BeaconBlockRef, Epoch, EthSpec, Slot, Unsigned};
>>>>>>> 9324b6f7

#[derive(Debug, PartialEq)]
pub enum Error {
    /// The slot of the provided block is prior to finalization and should not have been provided
    /// to this function. This is an internal error.
    FinalizedBlock { slot: Slot, finalized_slot: Slot },
    /// The function to obtain a set index failed, this is an internal error.
    ValidatorIndexTooHigh(u64),
}

/// Maintains a cache of observed `(block.slot, block.proposer)`.
///
/// The cache supports pruning based upon the finalized epoch. It does not automatically prune, you
/// must call `Self::prune` manually.
///
/// The maximum size of the cache is determined by `slots_since_finality *
/// VALIDATOR_REGISTRY_LIMIT`. This is quite a large size, so it's important that upstream
/// functions only use this cache for blocks with a valid signature. Only allowing valid signed
/// blocks reduces the theoretical maximum size of this cache to `slots_since_finality *
/// active_validator_count`, however in reality that is more like `slots_since_finality *
/// known_distinct_shufflings` which is much smaller.
pub struct ObservedBlockProducers<E: EthSpec> {
    finalized_slot: Slot,
    items: HashMap<Slot, HashSet<u64>>,
    _phantom: PhantomData<E>,
}

impl<E: EthSpec> Default for ObservedBlockProducers<E> {
    /// Instantiates `Self` with `finalized_slot == 0`.
    fn default() -> Self {
        Self {
            finalized_slot: Slot::new(0),
            items: HashMap::new(),
            _phantom: PhantomData,
        }
    }
}

impl<E: EthSpec> ObservedBlockProducers<E> {
    /// Observe that the `block` was produced by `block.proposer_index` at `block.slot`. This will
    /// update `self` so future calls to it indicate that this block is known.
    ///
    /// The supplied `block` **MUST** be signature verified (see struct-level documentation).
    ///
    /// ## Errors
    ///
    /// - `block.proposer_index` is greater than `VALIDATOR_REGISTRY_LIMIT`.
    /// - `block.slot` is equal to or less than the latest pruned `finalized_slot`.
    pub fn observe_proposer(&mut self, block: BeaconBlockRef<'_, E>) -> Result<bool, Error> {
        self.sanitize_block(block)?;

        let did_not_exist = self
            .items
            .entry(block.slot())
            .or_insert_with(|| HashSet::with_capacity(E::SlotsPerEpoch::to_usize()))
            .insert(block.proposer_index());

        Ok(!did_not_exist)
    }

    /// Returns `Ok(true)` if the `block` has been observed before, `Ok(false)` if not. Does not
    /// update the cache, so calling this function multiple times will continue to return
    /// `Ok(false)`, until `Self::observe_proposer` is called.
    ///
    /// ## Errors
    ///
    /// - `block.proposer_index` is greater than `VALIDATOR_REGISTRY_LIMIT`.
    /// - `block.slot` is equal to or less than the latest pruned `finalized_slot`.
    pub fn proposer_has_been_observed(&self, block: BeaconBlockRef<'_, E>) -> Result<bool, Error> {
        self.sanitize_block(block)?;

        let exists = self
            .items
            .get(&block.slot())
            .map_or(false, |set| set.contains(&block.proposer_index()));

        Ok(exists)
    }

    /// Returns `Ok(())` if the given `block` is sane.
    fn sanitize_block(&self, block: BeaconBlockRef<'_, E>) -> Result<(), Error> {
        if block.proposer_index() >= E::ValidatorRegistryLimit::to_u64() {
            return Err(Error::ValidatorIndexTooHigh(block.proposer_index()));
        }

        let finalized_slot = self.finalized_slot;
        if finalized_slot > 0 && block.slot() <= finalized_slot {
            return Err(Error::FinalizedBlock {
                slot: block.slot(),
                finalized_slot,
            });
        }

        Ok(())
    }

    /// Removes all observations of blocks equal to or earlier than `finalized_slot`.
    ///
    /// Stores `finalized_slot` in `self`, so that `self` will reject any block that has a slot
    /// equal to or less than `finalized_slot`.
    ///
    /// No-op if `finalized_slot == 0`.
    pub fn prune(&mut self, finalized_slot: Slot) {
        if finalized_slot == 0 {
            return;
        }

        self.finalized_slot = finalized_slot;
        self.items.retain(|slot, _set| *slot > finalized_slot);
    }

    /// Returns `true` if the given `validator_index` has been stored in `self` at `epoch`.
    ///
    /// This is useful for doppelganger detection.
    pub fn index_seen_at_epoch(&self, validator_index: u64, epoch: &Epoch) -> bool {
        self.items.iter().any(|(slot, producers)| {
            slot.epoch(E::slots_per_epoch()) == *epoch && producers.contains(&validator_index)
        })
    }
}

#[cfg(test)]
mod tests {
    use super::*;
    use types::{BeaconBlock, MainnetEthSpec};

    type E = MainnetEthSpec;

    fn get_block(slot: u64, proposer: u64) -> BeaconBlock<E> {
        let mut block = BeaconBlock::empty(&E::default_spec());
        *block.slot_mut() = slot.into();
        *block.proposer_index_mut() = proposer;
        block
    }

    #[test]
    fn pruning() {
        let mut cache = ObservedBlockProducers::default();

        assert_eq!(cache.finalized_slot, 0, "finalized slot is zero");
        assert_eq!(cache.items.len(), 0, "no slots should be present");

        // Slot 0, proposer 0
        let block_a = get_block(0, 0);

        assert_eq!(
            cache.observe_proposer(block_a.to_ref()),
            Ok(false),
            "can observe proposer, indicates proposer unobserved"
        );

        /*
         * Preconditions.
         */

        assert_eq!(cache.finalized_slot, 0, "finalized slot is zero");
        assert_eq!(cache.items.len(), 1, "only one slot should be present");
        assert_eq!(
            cache
                .items
                .get(&Slot::new(0))
                .expect("slot zero should be present")
                .len(),
            1,
            "only one proposer should be present"
        );

        /*
         * Check that a prune at the genesis slot does nothing.
         */

        cache.prune(Slot::new(0));

        assert_eq!(cache.finalized_slot, 0, "finalized slot is zero");
        assert_eq!(cache.items.len(), 1, "only one slot should be present");
        assert_eq!(
            cache
                .items
                .get(&Slot::new(0))
                .expect("slot zero should be present")
                .len(),
            1,
            "only one proposer should be present"
        );

        /*
         * Check that a prune empties the cache
         */

        cache.prune(E::slots_per_epoch().into());
        assert_eq!(
            cache.finalized_slot,
            Slot::from(E::slots_per_epoch()),
            "finalized slot is updated"
        );
        assert_eq!(cache.items.len(), 0, "no items left");

        /*
         * Check that we can't insert a finalized block
         */

        // First slot of finalized epoch, proposer 0
        let block_b = get_block(E::slots_per_epoch(), 0);

        assert_eq!(
            cache.observe_proposer(block_b.to_ref()),
            Err(Error::FinalizedBlock {
                slot: E::slots_per_epoch().into(),
                finalized_slot: E::slots_per_epoch().into(),
            }),
            "cant insert finalized block"
        );

        assert_eq!(cache.items.len(), 0, "block was not added");

        /*
         * Check that we _can_ insert a non-finalized block
         */

        let three_epochs = E::slots_per_epoch() * 3;

        // First slot of finalized epoch, proposer 0
        let block_b = get_block(three_epochs, 0);

        assert_eq!(
            cache.observe_proposer(block_b.to_ref()),
            Ok(false),
            "can insert non-finalized block"
        );

        assert_eq!(cache.items.len(), 1, "only one slot should be present");
        assert_eq!(
            cache
                .items
                .get(&Slot::new(three_epochs))
                .expect("the three epochs slot should be present")
                .len(),
            1,
            "only one proposer should be present"
        );

        /*
         * Check that a prune doesnt wipe later blocks
         */

        let two_epochs = E::slots_per_epoch() * 2;
        cache.prune(two_epochs.into());

        assert_eq!(
            cache.finalized_slot,
            Slot::from(two_epochs),
            "finalized slot is updated"
        );

        assert_eq!(cache.items.len(), 1, "only one slot should be present");
        assert_eq!(
            cache
                .items
                .get(&Slot::new(three_epochs))
                .expect("the three epochs slot should be present")
                .len(),
            1,
            "only one proposer should be present"
        );
    }

    #[test]
    fn simple_observations() {
        let mut cache = ObservedBlockProducers::default();

        // Slot 0, proposer 0
        let block_a = get_block(0, 0);

        assert_eq!(
            cache.proposer_has_been_observed(block_a.to_ref()),
            Ok(false),
            "no observation in empty cache"
        );
        assert_eq!(
            cache.observe_proposer(block_a.to_ref()),
            Ok(false),
            "can observe proposer, indicates proposer unobserved"
        );
        assert_eq!(
            cache.proposer_has_been_observed(block_a.to_ref()),
            Ok(true),
            "observed block is indicated as true"
        );
        assert_eq!(
            cache.observe_proposer(block_a.to_ref()),
            Ok(true),
            "observing again indicates true"
        );

        assert_eq!(cache.finalized_slot, 0, "finalized slot is zero");
        assert_eq!(cache.items.len(), 1, "only one slot should be present");
        assert_eq!(
            cache
                .items
                .get(&Slot::new(0))
                .expect("slot zero should be present")
                .len(),
            1,
            "only one proposer should be present"
        );

        // Slot 1, proposer 0
        let block_b = get_block(1, 0);

        assert_eq!(
            cache.proposer_has_been_observed(block_b.to_ref()),
            Ok(false),
            "no observation for new slot"
        );
        assert_eq!(
            cache.observe_proposer(block_b.to_ref()),
            Ok(false),
            "can observe proposer for new slot, indicates proposer unobserved"
        );
        assert_eq!(
            cache.proposer_has_been_observed(block_b.to_ref()),
            Ok(true),
            "observed block in slot 1 is indicated as true"
        );
        assert_eq!(
            cache.observe_proposer(block_b.to_ref()),
            Ok(true),
            "observing slot 1 again indicates true"
        );

        assert_eq!(cache.finalized_slot, 0, "finalized slot is zero");
        assert_eq!(cache.items.len(), 2, "two slots should be present");
        assert_eq!(
            cache
                .items
                .get(&Slot::new(0))
                .expect("slot zero should be present")
                .len(),
            1,
            "only one proposer should be present in slot 0"
        );
        assert_eq!(
            cache
                .items
                .get(&Slot::new(1))
                .expect("slot zero should be present")
                .len(),
            1,
            "only one proposer should be present in slot 1"
        );

        // Slot 0, proposer 1
        let block_c = get_block(0, 1);

        assert_eq!(
            cache.proposer_has_been_observed(block_c.to_ref()),
            Ok(false),
            "no observation for new proposer"
        );
        assert_eq!(
            cache.observe_proposer(block_c.to_ref()),
            Ok(false),
            "can observe new proposer, indicates proposer unobserved"
        );
        assert_eq!(
            cache.proposer_has_been_observed(block_c.to_ref()),
            Ok(true),
            "observed new proposer block is indicated as true"
        );
        assert_eq!(
            cache.observe_proposer(block_c.to_ref()),
            Ok(true),
            "observing new proposer again indicates true"
        );

        assert_eq!(cache.finalized_slot, 0, "finalized slot is zero");
        assert_eq!(cache.items.len(), 2, "two slots should be present");
        assert_eq!(
            cache
                .items
                .get(&Slot::new(0))
                .expect("slot zero should be present")
                .len(),
            2,
            "two proposers should be present in slot 0"
        );
        assert_eq!(
            cache
                .items
                .get(&Slot::new(1))
                .expect("slot zero should be present")
                .len(),
            1,
            "only one proposer should be present in slot 1"
        );
    }
}<|MERGE_RESOLUTION|>--- conflicted
+++ resolved
@@ -3,11 +3,7 @@
 
 use std::collections::{HashMap, HashSet};
 use std::marker::PhantomData;
-<<<<<<< HEAD
-use types::{BeaconBlock, Epoch, EthSpec, Slot, Unsigned};
-=======
 use types::{BeaconBlockRef, Epoch, EthSpec, Slot, Unsigned};
->>>>>>> 9324b6f7
 
 #[derive(Debug, PartialEq)]
 pub enum Error {
