--- conflicted
+++ resolved
@@ -521,23 +521,6 @@
     /// - Iterator returns `(Hash256, Slot)`.
     /// - As this iterator starts at the `head` of the chain (viz., the best block), the first slot
     ///     returned may be earlier than the wall-clock slot.
-<<<<<<< HEAD
-    pub fn rev_iter_state_roots(
-        &self,
-    ) -> Result<impl Iterator<Item = Result<(Hash256, Slot), Error>>, Error> {
-        let head = self.head()?;
-        let head_slot = head.beacon_state.slot();
-        let head_state_root = head.beacon_state_root();
-        let iter = StateRootsIterator::owned(self.store.clone(), head.beacon_state);
-        let iter = std::iter::once(Ok((head_state_root, head_slot)))
-            .chain(iter)
-            .map(|result| result.map_err(Into::into));
-        Ok(iter)
-    }
-
-    /// As for `rev_iter_state_roots` but starting from an arbitrary `BeaconState`.
-=======
->>>>>>> 406e3921
     pub fn rev_iter_state_roots_from<'a>(
         &self,
         state_root: Hash256,
