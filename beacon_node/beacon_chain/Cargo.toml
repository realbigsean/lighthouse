--- conflicted
+++ resolved
@@ -42,12 +42,7 @@
 types = { path = "../../consensus/types" }
 tokio = "0.3.2"
 eth1 = { path = "../eth1" }
-<<<<<<< HEAD
-futures = "0.3.5"
-=======
-websocket_server = { path = "../websocket_server" }
 futures = "0.3.7"
->>>>>>> 85e69249
 genesis = { path = "../genesis" }
 integer-sqrt = "0.1.5"
 rand = "0.7.3"
