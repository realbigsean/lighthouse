--- conflicted
+++ resolved
@@ -128,17 +128,12 @@
         let context = runtime_context
             .ok_or("beacon_chain_start_method requires a runtime context")?
             .service_context("beacon".into());
-<<<<<<< HEAD
-        let spec = chain_spec
-            .ok_or_else(|| "beacon_chain_start_method requires a chain spec".to_string())?;
+        let spec = chain_spec.ok_or("beacon_chain_start_method requires a chain spec")?;
         let event_handler = if self.http_api_config.enabled {
             Some(ServerSentEventHandler::new(context.log().clone()))
         } else {
             None
         };
-=======
-        let spec = chain_spec.ok_or("beacon_chain_start_method requires a chain spec")?;
->>>>>>> 48269514
 
         let builder = BeaconChainBuilder::new(eth_spec_instance)
             .logger(context.log().clone())
@@ -506,15 +501,7 @@
 
         let chain = self
             .beacon_chain_builder
-<<<<<<< HEAD
-            .ok_or_else(|| "beacon_chain requires a beacon_chain_builder")?
-=======
             .ok_or("beacon_chain requires a beacon_chain_builder")?
-            .event_handler(
-                self.event_handler
-                    .ok_or("beacon_chain requires an event handler")?,
-            )
->>>>>>> 48269514
             .slot_clock(
                 self.slot_clock
                     .clone()
@@ -532,68 +519,8 @@
     }
 }
 
-<<<<<<< HEAD
 impl<TSlotClock, TEth1Backend, TEthSpec>
     ClientBuilder<Witness<TSlotClock, TEth1Backend, TEthSpec, LevelDB<TEthSpec>, LevelDB<TEthSpec>>>
-=======
-impl<TSlotClock, TEth1Backend, TEthSpec, THotStore, TColdStore>
-    ClientBuilder<
-        Witness<
-            TSlotClock,
-            TEth1Backend,
-            TEthSpec,
-            TeeEventHandler<TEthSpec>,
-            THotStore,
-            TColdStore,
-        >,
-    >
-where
-    TSlotClock: SlotClock + 'static,
-    TEth1Backend: Eth1ChainBackend<TEthSpec> + 'static,
-    TEthSpec: EthSpec + 'static,
-    THotStore: ItemStore<TEthSpec> + 'static,
-    TColdStore: ItemStore<TEthSpec> + 'static,
-{
-    #[allow(clippy::type_complexity)]
-    /// Specifies that the `BeaconChain` should publish events using the WebSocket server.
-    pub fn tee_event_handler(
-        mut self,
-        config: WebSocketConfig,
-    ) -> Result<(Self, Arc<Mutex<Bus<SignedBeaconBlockHash>>>), String> {
-        let context = self
-            .runtime_context
-            .as_ref()
-            .ok_or("tee_event_handler requires a runtime_context")?
-            .service_context("ws".into());
-
-        let log = context.log().clone();
-        let (sender, listening_addr): (WebSocketSender<TEthSpec>, Option<_>) = if config.enabled {
-            let (sender, listening_addr) =
-                websocket_server::start_server(context.executor, &config)?;
-            (sender, Some(listening_addr))
-        } else {
-            (WebSocketSender::dummy(), None)
-        };
-
-        self.websocket_listen_addr = listening_addr;
-        let (tee_event_handler, bus) = TeeEventHandler::new(log, sender)?;
-        self.event_handler = Some(tee_event_handler);
-        Ok((self, bus))
-    }
-}
-
-impl<TSlotClock, TEth1Backend, TEthSpec, TEventHandler>
-    ClientBuilder<
-        Witness<
-            TSlotClock,
-            TEth1Backend,
-            TEthSpec,
-            TEventHandler,
-            LevelDB<TEthSpec>,
-            LevelDB<TEthSpec>,
-        >,
-    >
->>>>>>> 48269514
 where
     TSlotClock: SlotClock + 'static,
     TEth1Backend: Eth1ChainBackend<TEthSpec> + 'static,
