[package]
name = "client"
version = "0.2.0"
authors = ["Sigma Prime <contact@sigmaprime.io>"]
edition = "2018"

[dev-dependencies]
sloggers = "1.0.1"
toml = "0.5.6"

[dependencies]
beacon_chain = { path = "../beacon_chain" }
store = { path = "../store" }
network = { path = "../network" }
timer = { path = "../timer" }
eth2_libp2p = { path = "../eth2_libp2p" }
parking_lot = "0.11.0"
prometheus = "0.11.0"
types = { path = "../../consensus/types" }
tree_hash = "0.1.1"
eth2_config = { path = "../../common/eth2_config" }
slot_clock = { path = "../../common/slot_clock" }
serde = "1.0.116"
serde_derive = "1.0.116"
error-chain = "0.12.4"
serde_yaml = "0.8.13"
slog = { version = "2.5.2", features = ["max_level_trace"] }
slog-async = "2.5.0"
tokio = "1.1.0"
dirs = "3.0.1"
futures = "0.3.7"
reqwest = { version = "0.11.0", features = ["native-tls-vendored"] }
url = "2.1.1"
eth1 = { path = "../eth1" }
genesis = { path = "../genesis" }
task_executor = { path = "../../common/task_executor" }
environment = { path = "../../lighthouse/environment" }
eth2_ssz = "0.1.2"
lazy_static = "1.4.0"
lighthouse_metrics = { path = "../../common/lighthouse_metrics" }
time = "0.2.22"
directory = {path = "../../common/directory"}
http_api = { path = "../http_api" }
http_metrics = { path = "../http_metrics" }
<<<<<<< HEAD
slasher = { path = "../../slasher" }
slasher_service = { path = "../../slasher/service" }
=======
eth2 = {path = "../../common/eth2"}
>>>>>>> 4e3c39f1
<|MERGE_RESOLUTION|>--- conflicted
+++ resolved
@@ -42,9 +42,6 @@
 directory = {path = "../../common/directory"}
 http_api = { path = "../http_api" }
 http_metrics = { path = "../http_metrics" }
-<<<<<<< HEAD
 slasher = { path = "../../slasher" }
 slasher_service = { path = "../../slasher/service" }
-=======
-eth2 = {path = "../../common/eth2"}
->>>>>>> 4e3c39f1
+eth2 = {path = "../../common/eth2"}