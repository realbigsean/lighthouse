use crate::chunked_vector::{
    store_updated_vector, BlockRoots, HistoricalRoots, RandaoMixes, StateRoots,
};
use crate::config::{OnDiskStoreConfig, StoreConfig};
use crate::forwards_iter::HybridForwardsBlockRootsIterator;
use crate::impls::{
    beacon_block_as_kv_store_op,
    beacon_state::{get_full_state, store_full_state},
};
use crate::iter::{ParentRootBlockIterator, StateRootsIterator};
use crate::leveldb_store::BytesKey;
use crate::leveldb_store::LevelDB;
use crate::memory_store::MemoryStore;
use crate::metadata::{
    CompactionTimestamp, PruningCheckpoint, SchemaVersion, COMPACTION_TIMESTAMP_KEY, CONFIG_KEY,
    CURRENT_SCHEMA_VERSION, PRUNING_CHECKPOINT_KEY, SCHEMA_VERSION_KEY, SPLIT_KEY,
};
use crate::metrics;
use crate::{
    get_key_for_col, DBColumn, Error, ItemStore, KeyValueStoreOp, PartialBeaconState, StoreItem,
    StoreOp,
};
use leveldb::iterator::LevelDBIterator;
use lru::LruCache;
use parking_lot::{Mutex, RwLock};
use slog::{debug, error, info, trace, warn, Logger};
use ssz::{Decode, Encode};
use ssz_derive::{Decode, Encode};
use state_processing::{
    per_block_processing, per_slot_processing, BlockProcessingError, BlockSignatureStrategy,
    SlotProcessingError,
};
use std::convert::TryInto;
use std::marker::PhantomData;
use std::path::Path;
use std::sync::Arc;
use std::time::Duration;
use types::*;

/// Defines how blocks should be replayed on states.
#[derive(PartialEq)]
pub enum BlockReplay {
    /// Perform all transitions faithfully to the specification.
    Accurate,
    /// Don't compute state roots, eventually computing an invalid beacon state that can only be
    /// used for obtaining shuffling.
    InconsistentStateRoots,
}

/// On-disk database that stores finalized states efficiently.
///
/// Stores vector fields like the `block_roots` and `state_roots` separately, and only stores
/// intermittent "restore point" states pre-finalization.
#[derive(Debug)]
pub struct HotColdDB<E: EthSpec, Hot: ItemStore<E>, Cold: ItemStore<E>> {
    /// The slot and state root at the point where the database is split between hot and cold.
    ///
    /// States with slots less than `split.slot` are in the cold DB, while states with slots
    /// greater than or equal are in the hot DB.
    split: RwLock<Split>,
    config: StoreConfig,
    /// Cold database containing compact historical data.
    pub cold_db: Cold,
    /// Hot database containing duplicated but quick-to-access recent data.
    ///
    /// The hot database also contains all blocks.
    pub hot_db: Hot,
    /// LRU cache of deserialized blocks. Updated whenever a block is loaded.
    block_cache: Mutex<LruCache<Hash256, SignedBeaconBlock<E>>>,
    /// Chain spec.
    spec: ChainSpec,
    /// Logger.
    pub(crate) log: Logger,
    /// Mere vessel for E.
    _phantom: PhantomData<E>,
}

#[derive(Debug, PartialEq)]
pub enum HotColdDBError {
    UnsupportedSchemaVersion {
        target_version: SchemaVersion,
        current_version: SchemaVersion,
    },
    /// Recoverable error indicating that the database freeze point couldn't be updated
    /// due to the finalized block not lying on an epoch boundary (should be infrequent).
    FreezeSlotUnaligned(Slot),
    FreezeSlotError {
        current_split_slot: Slot,
        proposed_split_slot: Slot,
    },
    MissingStateToFreeze(Hash256),
    MissingRestorePointHash(u64),
    MissingRestorePoint(Hash256),
    MissingColdStateSummary(Hash256),
    MissingHotStateSummary(Hash256),
    MissingEpochBoundaryState(Hash256),
    MissingSplitState(Hash256, Slot),
    HotStateSummaryError(BeaconStateError),
    RestorePointDecodeError(ssz::DecodeError),
    BlockReplayBeaconError(BeaconStateError),
    BlockReplaySlotError(SlotProcessingError),
    BlockReplayBlockError(BlockProcessingError),
    InvalidSlotsPerRestorePoint {
        slots_per_restore_point: u64,
        slots_per_historical_root: u64,
        slots_per_epoch: u64,
    },
    RestorePointBlockHashError(BeaconStateError),
    IterationError {
        unexpected_key: BytesKey,
    },
    AttestationStateIsFinalized {
        split_slot: Slot,
        request_slot: Option<Slot>,
        state_root: Hash256,
    },
}

impl<E: EthSpec> HotColdDB<E, MemoryStore<E>, MemoryStore<E>> {
    pub fn open_ephemeral(
        config: StoreConfig,
        spec: ChainSpec,
        log: Logger,
    ) -> Result<HotColdDB<E, MemoryStore<E>, MemoryStore<E>>, Error> {
        Self::verify_slots_per_restore_point(config.slots_per_restore_point)?;

        let db = HotColdDB {
            split: RwLock::new(Split::default()),
            cold_db: MemoryStore::open(),
            hot_db: MemoryStore::open(),
            block_cache: Mutex::new(LruCache::new(config.block_cache_size)),
            config,
            spec,
            log,
            _phantom: PhantomData,
        };

        Ok(db)
    }
}

impl<E: EthSpec> HotColdDB<E, LevelDB<E>, LevelDB<E>> {
    /// Open a new or existing database, with the given paths to the hot and cold DBs.
    ///
    /// The `slots_per_restore_point` parameter must be a divisor of `SLOTS_PER_HISTORICAL_ROOT`.
    ///
    /// The `migrate_schema` function is passed in so that the parent `BeaconChain` can provide
    /// context and access `BeaconChain`-level code without creating a circular dependency.
    pub fn open(
        hot_path: &Path,
        cold_path: &Path,
        migrate_schema: impl FnOnce(Arc<Self>, SchemaVersion, SchemaVersion) -> Result<(), Error>,
        config: StoreConfig,
        spec: ChainSpec,
        log: Logger,
    ) -> Result<Arc<Self>, Error> {
        Self::verify_slots_per_restore_point(config.slots_per_restore_point)?;

        let db = Arc::new(HotColdDB {
            split: RwLock::new(Split::default()),
            cold_db: LevelDB::open(cold_path)?,
            hot_db: LevelDB::open(hot_path)?,
            block_cache: Mutex::new(LruCache::new(config.block_cache_size)),
            config,
            spec,
            log,
            _phantom: PhantomData,
        });

        // Ensure that the schema version of the on-disk database matches the software.
        // If the version is mismatched, an automatic migration will be attempted.
        if let Some(schema_version) = db.load_schema_version()? {
            debug!(
                db.log,
                "Attempting schema migration";
                "from_version" => schema_version.as_u64(),
                "to_version" => CURRENT_SCHEMA_VERSION.as_u64(),
            );
            migrate_schema(db.clone(), schema_version, CURRENT_SCHEMA_VERSION)?;
        } else {
            db.store_schema_version(CURRENT_SCHEMA_VERSION)?;
        }

        // Ensure that any on-disk config is compatible with the supplied config.
        if let Some(disk_config) = db.load_config()? {
            db.config.check_compatibility(&disk_config)?;
        }
        db.store_config()?;

        // Load the previous split slot from the database (if any). This ensures we can
        // stop and restart correctly.
        if let Some(split) = db.load_split()? {
            info!(
                db.log,
                "Hot-Cold DB initialized";
                "version" => CURRENT_SCHEMA_VERSION.as_u64(),
                "split_slot" => split.slot,
                "split_state" => format!("{:?}", split.state_root)
            );
            *db.split.write() = split;
        }

        // Run a garbage collection pass.
        db.remove_garbage()?;

        // If configured, run a foreground compaction pass.
        if db.config.compact_on_init {
            info!(db.log, "Running foreground compaction");
            db.compact()?;
            info!(db.log, "Foreground compaction complete");
        }

        Ok(db)
    }

    /// Return an iterator over the state roots of all temporary states.
    pub fn iter_temporary_state_roots(&self) -> impl Iterator<Item = Result<Hash256, Error>> + '_ {
        let column = DBColumn::BeaconStateTemporary;
        let start_key =
            BytesKey::from_vec(get_key_for_col(column.into(), Hash256::zero().as_bytes()));

        let keys_iter = self.hot_db.keys_iter();
        keys_iter.seek(&start_key);

        keys_iter
            .take_while(move |key| key.matches_column(column))
            .map(move |bytes_key| {
                bytes_key.remove_column(column).ok_or_else(|| {
                    HotColdDBError::IterationError {
                        unexpected_key: bytes_key,
                    }
                    .into()
                })
            })
    }
}

impl<E: EthSpec, Hot: ItemStore<E>, Cold: ItemStore<E>> HotColdDB<E, Hot, Cold> {
    /// Store a block and update the LRU cache.
    pub fn put_block(
        &self,
        block_root: &Hash256,
        block: SignedBeaconBlock<E>,
    ) -> Result<(), Error> {
        // Store on disk.
        self.hot_db
            .do_atomically(vec![beacon_block_as_kv_store_op(block_root, &block)])?;

        // Update cache.
        self.block_cache.lock().put(*block_root, block);

        Ok(())
    }

    /// Fetch a block from the store.
    pub fn get_block(&self, block_root: &Hash256) -> Result<Option<SignedBeaconBlock<E>>, Error> {
        metrics::inc_counter(&metrics::BEACON_BLOCK_GET_COUNT);

        // Check the cache.
        if let Some(block) = self.block_cache.lock().get(block_root) {
            metrics::inc_counter(&metrics::BEACON_BLOCK_CACHE_HIT_COUNT);
            return Ok(Some(block.clone()));
        }

        // Fetch from database.
        match self
            .hot_db
            .get_bytes(DBColumn::BeaconBlock.into(), block_root.as_bytes())?
        {
            Some(block_bytes) => {
                // Deserialize.
                let block = SignedBeaconBlock::from_ssz_bytes(&block_bytes, &self.spec)?;

                // Add to cache.
                self.block_cache.lock().put(*block_root, block.clone());

                Ok(Some(block))
            }
            None => Ok(None),
        }
    }

    /// Determine whether a block exists in the database.
    pub fn block_exists(&self, block_root: &Hash256) -> Result<bool, Error> {
        self.hot_db
            .key_exists(DBColumn::BeaconBlock.into(), block_root.as_bytes())
    }

    /// Delete a block from the store and the block cache.
    pub fn delete_block(&self, block_root: &Hash256) -> Result<(), Error> {
        self.block_cache.lock().pop(block_root);
        self.hot_db
            .key_delete(DBColumn::BeaconBlock.into(), block_root.as_bytes())
    }

    pub fn put_state_summary(
        &self,
        state_root: &Hash256,
        summary: HotStateSummary,
    ) -> Result<(), Error> {
        self.hot_db.put(state_root, &summary).map_err(Into::into)
    }

    /// Store a state in the store.
    pub fn put_state(&self, state_root: &Hash256, state: &BeaconState<E>) -> Result<(), Error> {
<<<<<<< HEAD
        if state.slot() < self.get_split_slot() {
            let mut ops: Vec<KeyValueStoreOp> = Vec::new();
=======
        let mut ops: Vec<KeyValueStoreOp> = Vec::new();
        if state.slot < self.get_split_slot() {
>>>>>>> 2357a418
            self.store_cold_state(state_root, &state, &mut ops)?;
            self.cold_db.do_atomically(ops)
        } else {
            self.store_hot_state(state_root, state, &mut ops)?;
            self.hot_db.do_atomically(ops)
        }
    }

    /// Fetch a state from the store.
    ///
    /// If `slot` is provided then it will be used as a hint as to which database should
    /// be checked. Importantly, if the slot hint is provided and indicates a slot that lies
    /// in the freezer database, then only the freezer database will be accessed and `Ok(None)`
    /// will be returned if the provided `state_root` doesn't match the state root of the
    /// frozen state at `slot`. Consequently, if a state from a non-canonical chain is desired, it's
    /// best to set `slot` to `None`, or call `load_hot_state` directly.
    pub fn get_state(
        &self,
        state_root: &Hash256,
        slot: Option<Slot>,
    ) -> Result<Option<BeaconState<E>>, Error> {
        metrics::inc_counter(&metrics::BEACON_STATE_GET_COUNT);

        if let Some(slot) = slot {
            if slot < self.get_split_slot() {
                // Although we could avoid a DB lookup by shooting straight for the
                // frozen state using `load_cold_state_by_slot`, that would be incorrect
                // in the case where the caller provides a `state_root` that's off the canonical
                // chain. This way we avoid returning a state that doesn't match `state_root`.
                self.load_cold_state(state_root)
            } else {
                self.load_hot_state(state_root, BlockReplay::Accurate)
            }
        } else {
            match self.load_hot_state(state_root, BlockReplay::Accurate)? {
                Some(state) => Ok(Some(state)),
                None => self.load_cold_state(state_root),
            }
        }
    }

    /// Fetch a state from the store, but don't compute all of the values when replaying blocks
    /// upon that state (e.g., state roots). Additionally, only states from the hot store are
    /// returned.
    ///
    /// See `Self::get_state` for information about `slot`.
    ///
    /// ## Warning
    ///
    /// The returned state **is not a valid beacon state**, it can only be used for obtaining
    /// shuffling to process attestations. At least the following components of the state will be
    /// broken/invalid:
    ///
    /// - `state.state_roots`
    /// - `state.block_roots`
    pub fn get_inconsistent_state_for_attestation_verification_only(
        &self,
        state_root: &Hash256,
        slot: Option<Slot>,
    ) -> Result<Option<BeaconState<E>>, Error> {
        metrics::inc_counter(&metrics::BEACON_STATE_GET_COUNT);

        let split_slot = self.get_split_slot();

        if slot.map_or(false, |slot| slot < split_slot) {
            Err(HotColdDBError::AttestationStateIsFinalized {
                split_slot,
                request_slot: slot,
                state_root: *state_root,
            }
            .into())
        } else {
            self.load_hot_state(state_root, BlockReplay::InconsistentStateRoots)
        }
    }

    /// Delete a state, ensuring it is removed from the LRU cache, as well as from on-disk.
    ///
    /// It is assumed that all states being deleted reside in the hot DB, even if their slot is less
    /// than the split point. You shouldn't delete states from the finalized portion of the chain
    /// (which are frozen, and won't be deleted), or valid descendents of the finalized checkpoint
    /// (which will be deleted by this function but shouldn't be).
    pub fn delete_state(&self, state_root: &Hash256, slot: Slot) -> Result<(), Error> {
        // Delete the state summary.
        self.hot_db
            .key_delete(DBColumn::BeaconStateSummary.into(), state_root.as_bytes())?;

        // Delete the full state if it lies on an epoch boundary.
        if slot % E::slots_per_epoch() == 0 {
            self.hot_db
                .key_delete(DBColumn::BeaconState.into(), state_root.as_bytes())?;
        }

        Ok(())
    }

    pub fn forwards_block_roots_iterator(
        store: Arc<Self>,
        start_slot: Slot,
        end_state: BeaconState<E>,
        end_block_root: Hash256,
        spec: &ChainSpec,
    ) -> Result<impl Iterator<Item = Result<(Hash256, Slot), Error>>, Error> {
        HybridForwardsBlockRootsIterator::new(store, start_slot, end_state, end_block_root, spec)
    }

    /// Load an epoch boundary state by using the hot state summary look-up.
    ///
    /// Will fall back to the cold DB if a hot state summary is not found.
    pub fn load_epoch_boundary_state(
        &self,
        state_root: &Hash256,
    ) -> Result<Option<BeaconState<E>>, Error> {
        if let Some(HotStateSummary {
            epoch_boundary_state_root,
            ..
        }) = self.load_hot_state_summary(state_root)?
        {
            // NOTE: minor inefficiency here because we load an unnecessary hot state summary
            //
            // `BlockReplay` should be irrelevant here since we never replay blocks for an epoch
            // boundary state in the hot DB.
            let state = self
                .load_hot_state(&epoch_boundary_state_root, BlockReplay::Accurate)?
                .ok_or(HotColdDBError::MissingEpochBoundaryState(
                    epoch_boundary_state_root,
                ))?;
            Ok(Some(state))
        } else {
            // Try the cold DB
            match self.load_cold_state_slot(state_root)? {
                Some(state_slot) => {
                    let epoch_boundary_slot =
                        state_slot / E::slots_per_epoch() * E::slots_per_epoch();
                    self.load_cold_state_by_slot(epoch_boundary_slot).map(Some)
                }
                None => Ok(None),
            }
        }
    }

    pub fn put_item<I: StoreItem>(&self, key: &Hash256, item: &I) -> Result<(), Error> {
        self.hot_db.put(key, item)
    }

    pub fn get_item<I: StoreItem>(&self, key: &Hash256) -> Result<Option<I>, Error> {
        self.hot_db.get(key)
    }

    pub fn item_exists<I: StoreItem>(&self, key: &Hash256) -> Result<bool, Error> {
        self.hot_db.exists::<I>(key)
    }

    /// Convert a batch of `StoreOp` to a batch of `KeyValueStoreOp`.
    pub fn convert_to_kv_batch(&self, batch: &[StoreOp<E>]) -> Result<Vec<KeyValueStoreOp>, Error> {
        let mut key_value_batch = Vec::with_capacity(batch.len());
        for op in batch {
            match op {
                StoreOp::PutBlock(block_root, block) => {
                    key_value_batch.push(beacon_block_as_kv_store_op(block_root, block));
                }

                StoreOp::PutState(state_root, state) => {
                    self.store_hot_state(state_root, state, &mut key_value_batch)?;
                }

                StoreOp::PutStateSummary(state_root, summary) => {
                    key_value_batch.push(summary.as_kv_store_op(*state_root));
                }

                StoreOp::PutStateTemporaryFlag(state_root) => {
                    key_value_batch.push(TemporaryFlag.as_kv_store_op(*state_root));
                }

                StoreOp::DeleteStateTemporaryFlag(state_root) => {
                    let db_key =
                        get_key_for_col(TemporaryFlag::db_column().into(), state_root.as_bytes());
                    key_value_batch.push(KeyValueStoreOp::DeleteKey(db_key));
                }

                StoreOp::DeleteBlock(block_root) => {
                    let key = get_key_for_col(DBColumn::BeaconBlock.into(), block_root.as_bytes());
                    key_value_batch.push(KeyValueStoreOp::DeleteKey(key));
                }

                StoreOp::DeleteState(state_root, slot) => {
                    let state_summary_key =
                        get_key_for_col(DBColumn::BeaconStateSummary.into(), state_root.as_bytes());
                    key_value_batch.push(KeyValueStoreOp::DeleteKey(state_summary_key));

                    if slot.map_or(true, |slot| slot % E::slots_per_epoch() == 0) {
                        let state_key =
                            get_key_for_col(DBColumn::BeaconState.into(), state_root.as_bytes());
                        key_value_batch.push(KeyValueStoreOp::DeleteKey(state_key));
                    }
                }
            }
        }
        Ok(key_value_batch)
    }

    pub fn do_atomically(&self, batch: Vec<StoreOp<E>>) -> Result<(), Error> {
        let mut guard = self.block_cache.lock();

        self.hot_db
            .do_atomically(self.convert_to_kv_batch(&batch)?)?;

        for op in &batch {
            match op {
                StoreOp::PutBlock(block_root, block) => {
                    guard.put(*block_root, (**block).clone());
                }

                StoreOp::PutState(_, _) => (),

                StoreOp::PutStateSummary(_, _) => (),

                StoreOp::PutStateTemporaryFlag(_) => (),

                StoreOp::DeleteStateTemporaryFlag(_) => (),

                StoreOp::DeleteBlock(block_root) => {
                    guard.pop(block_root);
                }

                StoreOp::DeleteState(_, _) => (),
            }
        }
        Ok(())
    }
    /// Store a post-finalization state efficiently in the hot database.
    ///
    /// On an epoch boundary, store a full state. On an intermediate slot, store
    /// just a backpointer to the nearest epoch boundary.
    pub fn store_hot_state(
        &self,
        state_root: &Hash256,
        state: &BeaconState<E>,
        ops: &mut Vec<KeyValueStoreOp>,
    ) -> Result<(), Error> {
        // On the epoch boundary, store the full state.
        if state.slot() % E::slots_per_epoch() == 0 {
            trace!(
                self.log,
                "Storing full state on epoch boundary";
                "slot" => state.slot().as_u64(),
                "state_root" => format!("{:?}", state_root)
            );
            store_full_state(state_root, &state, ops)?;
        }

        // Store a summary of the state.
        // We store one even for the epoch boundary states, as we may need their slots
        // when doing a look up by state root.
        let hot_state_summary = HotStateSummary::new(state_root, state)?;
        let op = hot_state_summary.as_kv_store_op(*state_root);
        ops.push(op);

        Ok(())
    }

    /// Load a post-finalization state from the hot database.
    ///
    /// Will replay blocks from the nearest epoch boundary.
    pub fn load_hot_state(
        &self,
        state_root: &Hash256,
        block_replay: BlockReplay,
    ) -> Result<Option<BeaconState<E>>, Error> {
        metrics::inc_counter(&metrics::BEACON_STATE_HOT_GET_COUNT);

        // If the state is marked as temporary, do not return it. It will become visible
        // only once its transaction commits and deletes its temporary flag.
        if self.load_state_temporary_flag(state_root)?.is_some() {
            return Ok(None);
        }

        if let Some(HotStateSummary {
            slot,
            latest_block_root,
            epoch_boundary_state_root,
        }) = self.load_hot_state_summary(state_root)?
        {
            let boundary_state =
                get_full_state(&self.hot_db, &epoch_boundary_state_root, &self.spec)?.ok_or(
                    HotColdDBError::MissingEpochBoundaryState(epoch_boundary_state_root),
                )?;

            // Optimization to avoid even *thinking* about replaying blocks if we're already
            // on an epoch boundary.
            let state = if slot % E::slots_per_epoch() == 0 {
                boundary_state
            } else {
                let blocks =
                    self.load_blocks_to_replay(boundary_state.slot(), slot, latest_block_root)?;
                self.replay_blocks(boundary_state, blocks, slot, block_replay)?
            };

            Ok(Some(state))
        } else {
            Ok(None)
        }
    }

    /// Store a pre-finalization state in the freezer database.
    ///
    /// Will log a warning and not store anything if the state does not lie on a restore point
    /// boundary.
    pub fn store_cold_state(
        &self,
        state_root: &Hash256,
        state: &BeaconState<E>,
        ops: &mut Vec<KeyValueStoreOp>,
    ) -> Result<(), Error> {
        if state.slot() % self.config.slots_per_restore_point != 0 {
            warn!(
                self.log,
                "Not storing non-restore point state in freezer";
                "slot" => state.slot().as_u64(),
                "state_root" => format!("{:?}", state_root)
            );
            return Ok(());
        }

        trace!(
            self.log,
            "Creating restore point";
            "slot" => state.slot(),
            "state_root" => format!("{:?}", state_root)
        );

        // 1. Convert to PartialBeaconState and store that in the DB.
        let partial_state = PartialBeaconState::from_state_forgetful(state);
        let op = partial_state.as_kv_store_op(*state_root);
        ops.push(op);

        // 2. Store updated vector entries.
        let db = &self.cold_db;
        store_updated_vector(BlockRoots, db, state, &self.spec, ops)?;
        store_updated_vector(StateRoots, db, state, &self.spec, ops)?;
        store_updated_vector(HistoricalRoots, db, state, &self.spec, ops)?;
        store_updated_vector(RandaoMixes, db, state, &self.spec, ops)?;

        // 3. Store restore point.
        let restore_point_index = state.slot().as_u64() / self.config.slots_per_restore_point;
        self.store_restore_point_hash(restore_point_index, *state_root, ops);

        Ok(())
    }

    /// Try to load a pre-finalization state from the freezer database.
    ///
    /// Return `None` if no state with `state_root` lies in the freezer.
    pub fn load_cold_state(&self, state_root: &Hash256) -> Result<Option<BeaconState<E>>, Error> {
        match self.load_cold_state_slot(state_root)? {
            Some(slot) => self.load_cold_state_by_slot(slot).map(Some),
            None => Ok(None),
        }
    }

    /// Load a pre-finalization state from the freezer database.
    ///
    /// Will reconstruct the state if it lies between restore points.
    pub fn load_cold_state_by_slot(&self, slot: Slot) -> Result<BeaconState<E>, Error> {
        if slot % self.config.slots_per_restore_point == 0 {
            let restore_point_idx = slot.as_u64() / self.config.slots_per_restore_point;
            self.load_restore_point_by_index(restore_point_idx)
        } else {
            self.load_cold_intermediate_state(slot)
        }
    }

    /// Load a restore point state by its `state_root`.
    fn load_restore_point(&self, state_root: &Hash256) -> Result<BeaconState<E>, Error> {
        let partial_state_bytes = self
            .cold_db
            .get_bytes(DBColumn::BeaconState.into(), state_root.as_bytes())?
            .ok_or_else(|| HotColdDBError::MissingRestorePoint(*state_root))?;
        let mut partial_state: PartialBeaconState<E> =
            PartialBeaconState::from_ssz_bytes(&partial_state_bytes, &self.spec)?;

        // Fill in the fields of the partial state.
        partial_state.load_block_roots(&self.cold_db, &self.spec)?;
        partial_state.load_state_roots(&self.cold_db, &self.spec)?;
        partial_state.load_historical_roots(&self.cold_db, &self.spec)?;
        partial_state.load_randao_mixes(&self.cold_db, &self.spec)?;

        partial_state.try_into()
    }

    /// Load a restore point state by its `restore_point_index`.
    fn load_restore_point_by_index(
        &self,
        restore_point_index: u64,
    ) -> Result<BeaconState<E>, Error> {
        let state_root = self.load_restore_point_hash(restore_point_index)?;
        self.load_restore_point(&state_root)
    }

    /// Load a frozen state that lies between restore points.
    fn load_cold_intermediate_state(&self, slot: Slot) -> Result<BeaconState<E>, Error> {
        // 1. Load the restore points either side of the intermediate state.
        let low_restore_point_idx = slot.as_u64() / self.config.slots_per_restore_point;
        let high_restore_point_idx = low_restore_point_idx + 1;

        // Acquire the read lock, so that the split can't change while this is happening.
        let split = self.split.read();

        let low_restore_point = self.load_restore_point_by_index(low_restore_point_idx)?;
        // If the slot of the high point lies outside the freezer, use the split state
        // as the upper restore point.
        let high_restore_point = if high_restore_point_idx * self.config.slots_per_restore_point
            >= split.slot.as_u64()
        {
            self.get_state(&split.state_root, Some(split.slot))?.ok_or(
                HotColdDBError::MissingSplitState(split.state_root, split.slot),
            )?
        } else {
            self.load_restore_point_by_index(high_restore_point_idx)?
        };

        // 2. Load the blocks from the high restore point back to the low restore point.
        let blocks = self.load_blocks_to_replay(
            low_restore_point.slot(),
            slot,
            self.get_high_restore_point_block_root(&high_restore_point, slot)?,
        )?;

        // 3. Replay the blocks on top of the low restore point.
        self.replay_blocks(low_restore_point, blocks, slot, BlockReplay::Accurate)
    }

    /// Get a suitable block root for backtracking from `high_restore_point` to the state at `slot`.
    ///
    /// Defaults to the block root for `slot`, which *should* be in range.
    fn get_high_restore_point_block_root(
        &self,
        high_restore_point: &BeaconState<E>,
        slot: Slot,
    ) -> Result<Hash256, HotColdDBError> {
        high_restore_point
            .get_block_root(slot)
            .or_else(|_| high_restore_point.get_oldest_block_root())
            .map(|x| *x)
            .map_err(HotColdDBError::RestorePointBlockHashError)
    }

    /// Load the blocks between `start_slot` and `end_slot` by backtracking from `end_block_hash`.
    ///
    /// Blocks are returned in slot-ascending order, suitable for replaying on a state with slot
    /// equal to `start_slot`, to reach a state with slot equal to `end_slot`.
    fn load_blocks_to_replay(
        &self,
        start_slot: Slot,
        end_slot: Slot,
        end_block_hash: Hash256,
    ) -> Result<Vec<SignedBeaconBlock<E>>, Error> {
        let mut blocks: Vec<SignedBeaconBlock<E>> =
            ParentRootBlockIterator::new(self, end_block_hash)
                .map(|result| result.map(|(_, block)| block))
                // Include the block at the end slot (if any), it needs to be
                // replayed in order to construct the canonical state at `end_slot`.
                .filter(|result| {
                    result
                        .as_ref()
                        .map_or(true, |block| block.slot() <= end_slot)
                })
                // Include the block at the start slot (if any). Whilst it doesn't need to be applied
                // to the state, it contains a potentially useful state root.
                .take_while(|result| {
                    result
                        .as_ref()
                        .map_or(true, |block| block.slot() >= start_slot)
                })
                .collect::<Result<_, _>>()?;
        blocks.reverse();
        Ok(blocks)
    }

    /// Replay `blocks` on top of `state` until `target_slot` is reached.
    ///
    /// Will skip slots as necessary. The returned state is not guaranteed
    /// to have any caches built, beyond those immediately required by block processing.
    fn replay_blocks(
        &self,
        mut state: BeaconState<E>,
        mut blocks: Vec<SignedBeaconBlock<E>>,
        target_slot: Slot,
        block_replay: BlockReplay,
    ) -> Result<BeaconState<E>, Error> {
        if block_replay == BlockReplay::InconsistentStateRoots {
            for i in 0..blocks.len() {
                let prev_block_root = if i > 0 {
                    blocks[i - 1].canonical_root()
                } else {
                    // Not read.
                    Hash256::zero()
                };

                let (state_root, parent_root) = match &mut blocks[i] {
                    SignedBeaconBlock::Base(block) => (
                        &mut block.message.state_root,
                        &mut block.message.parent_root,
                    ),
                    SignedBeaconBlock::Altair(block) => (
                        &mut block.message.state_root,
                        &mut block.message.parent_root,
                    ),
                };

                *state_root = Hash256::zero();
                if i > 0 {
                    *parent_root = prev_block_root;
                }
            }
        }

        let state_root_from_prev_block = |i: usize, state: &BeaconState<E>| {
            if i > 0 {
                let prev_block = blocks[i - 1].message();
                if prev_block.slot() == state.slot() {
                    Some(prev_block.state_root())
                } else {
                    None
                }
            } else {
                None
            }
        };

        for (i, block) in blocks.iter().enumerate() {
            if block.slot() <= state.slot() {
                continue;
            }

            while state.slot() < block.slot() {
                let state_root = match block_replay {
                    BlockReplay::Accurate => state_root_from_prev_block(i, &state),
                    BlockReplay::InconsistentStateRoots => Some(Hash256::zero()),
                };
                per_slot_processing(&mut state, state_root, &self.spec)
                    .map_err(HotColdDBError::BlockReplaySlotError)?;
            }

            per_block_processing(
                &mut state,
                &block,
                None,
                BlockSignatureStrategy::NoVerification,
                &self.spec,
            )
            .map_err(HotColdDBError::BlockReplayBlockError)?;
        }

        while state.slot() < target_slot {
            let state_root = match block_replay {
                BlockReplay::Accurate => state_root_from_prev_block(blocks.len(), &state),
                BlockReplay::InconsistentStateRoots => Some(Hash256::zero()),
            };
            per_slot_processing(&mut state, state_root, &self.spec)
                .map_err(HotColdDBError::BlockReplaySlotError)?;
        }

        Ok(state)
    }

    /// Fetch a copy of the current split slot from memory.
    pub fn get_split_slot(&self) -> Slot {
        self.split.read().slot
    }

    /// Fetch the slot of the most recently stored restore point.
    pub fn get_latest_restore_point_slot(&self) -> Slot {
        (self.get_split_slot() - 1) / self.config.slots_per_restore_point
            * self.config.slots_per_restore_point
    }

    /// Load the database schema version from disk.
    fn load_schema_version(&self) -> Result<Option<SchemaVersion>, Error> {
        self.hot_db.get(&SCHEMA_VERSION_KEY)
    }

    /// Store the database schema version.
    pub fn store_schema_version(&self, schema_version: SchemaVersion) -> Result<(), Error> {
        self.hot_db.put(&SCHEMA_VERSION_KEY, &schema_version)
    }

    /// Load previously-stored config from disk.
    fn load_config(&self) -> Result<Option<OnDiskStoreConfig>, Error> {
        self.hot_db.get(&CONFIG_KEY)
    }

    /// Write the config to disk.
    fn store_config(&self) -> Result<(), Error> {
        self.hot_db.put(&CONFIG_KEY, &self.config.as_disk_config())
    }

    /// Load the split point from disk.
    fn load_split(&self) -> Result<Option<Split>, Error> {
        self.hot_db.get(&SPLIT_KEY)
    }

    /// Load the state root of a restore point.
    fn load_restore_point_hash(&self, restore_point_index: u64) -> Result<Hash256, Error> {
        let key = Self::restore_point_key(restore_point_index);
        self.cold_db
            .get(&key)?
            .map(|r: RestorePointHash| r.state_root)
            .ok_or_else(|| HotColdDBError::MissingRestorePointHash(restore_point_index).into())
    }

    /// Store the state root of a restore point.
    fn store_restore_point_hash(
        &self,
        restore_point_index: u64,
        state_root: Hash256,
        ops: &mut Vec<KeyValueStoreOp>,
    ) {
        let value = &RestorePointHash { state_root };
        let op = value.as_kv_store_op(Self::restore_point_key(restore_point_index));
        ops.push(op);
    }

    /// Convert a `restore_point_index` into a database key.
    fn restore_point_key(restore_point_index: u64) -> Hash256 {
        Hash256::from_low_u64_be(restore_point_index)
    }

    /// Load a frozen state's slot, given its root.
    fn load_cold_state_slot(&self, state_root: &Hash256) -> Result<Option<Slot>, Error> {
        Ok(self
            .cold_db
            .get(state_root)?
            .map(|s: ColdStateSummary| s.slot))
    }

    /// Load a hot state's summary, given its root.
    pub fn load_hot_state_summary(
        &self,
        state_root: &Hash256,
    ) -> Result<Option<HotStateSummary>, Error> {
        self.hot_db.get(state_root)
    }

    /// Load the temporary flag for a state root, if one exists.
    ///
    /// Returns `Some` if the state is temporary, or `None` if the state is permanent or does not
    /// exist -- you should call `load_hot_state_summary` to find out which.
    pub fn load_state_temporary_flag(
        &self,
        state_root: &Hash256,
    ) -> Result<Option<TemporaryFlag>, Error> {
        self.hot_db.get(state_root)
    }

    /// Check that the restore point frequency is valid.
    ///
    /// Specifically, check that it is:
    /// (1) A divisor of the number of slots per historical root, and
    /// (2) Divisible by the number of slots per epoch
    ///
    ///
    /// (1) ensures that we have at least one restore point within range of our state
    /// root history when iterating backwards (and allows for more frequent restore points if
    /// desired).
    ///
    /// (2) ensures that restore points align with hot state summaries, making it
    /// quick to migrate hot to cold.
    fn verify_slots_per_restore_point(slots_per_restore_point: u64) -> Result<(), HotColdDBError> {
        let slots_per_historical_root = E::SlotsPerHistoricalRoot::to_u64();
        let slots_per_epoch = E::slots_per_epoch();
        if slots_per_restore_point > 0
            && slots_per_historical_root % slots_per_restore_point == 0
            && slots_per_restore_point % slots_per_epoch == 0
        {
            Ok(())
        } else {
            Err(HotColdDBError::InvalidSlotsPerRestorePoint {
                slots_per_restore_point,
                slots_per_historical_root,
                slots_per_epoch,
            })
        }
    }

    /// Run a compaction pass to free up space used by deleted states.
    pub fn compact(&self) -> Result<(), Error> {
        self.hot_db.compact()?;
        Ok(())
    }

    /// Return `true` if compaction on finalization/pruning is enabled.
    pub fn compact_on_prune(&self) -> bool {
        self.config.compact_on_prune
    }

    /// Load the checkpoint to begin pruning from (the "old finalized checkpoint").
    pub fn load_pruning_checkpoint(&self) -> Result<Option<Checkpoint>, Error> {
        Ok(self
            .hot_db
            .get(&PRUNING_CHECKPOINT_KEY)?
            .map(|pc: PruningCheckpoint| pc.checkpoint))
    }

    /// Create a staged store for the pruning checkpoint.
    pub fn pruning_checkpoint_store_op(&self, checkpoint: Checkpoint) -> KeyValueStoreOp {
        PruningCheckpoint { checkpoint }.as_kv_store_op(PRUNING_CHECKPOINT_KEY)
    }

    /// Load the timestamp of the last compaction as a `Duration` since the UNIX epoch.
    pub fn load_compaction_timestamp(&self) -> Result<Option<Duration>, Error> {
        Ok(self
            .hot_db
            .get(&COMPACTION_TIMESTAMP_KEY)?
            .map(|c: CompactionTimestamp| Duration::from_secs(c.0)))
    }

    /// Store the timestamp of the last compaction as a `Duration` since the UNIX epoch.
    pub fn store_compaction_timestamp(&self, compaction_timestamp: Duration) -> Result<(), Error> {
        self.hot_db.put(
            &COMPACTION_TIMESTAMP_KEY,
            &CompactionTimestamp(compaction_timestamp.as_secs()),
        )
    }
}

/// Advance the split point of the store, moving new finalized states to the freezer.
pub fn migrate_database<E: EthSpec, Hot: ItemStore<E>, Cold: ItemStore<E>>(
    store: Arc<HotColdDB<E, Hot, Cold>>,
    frozen_head_root: Hash256,
    frozen_head: &BeaconState<E>,
) -> Result<(), Error> {
    debug!(
        store.log,
        "Freezer migration started";
        "slot" => frozen_head.slot()
    );

    // 0. Check that the migration is sensible.
    // The new frozen head must increase the current split slot, and lie on an epoch
    // boundary (in order for the hot state summary scheme to work).
    let current_split_slot = store.split.read().slot;

    if frozen_head.slot() < current_split_slot {
        return Err(HotColdDBError::FreezeSlotError {
            current_split_slot,
            proposed_split_slot: frozen_head.slot(),
        }
        .into());
    }

    if frozen_head.slot() % E::slots_per_epoch() != 0 {
        return Err(HotColdDBError::FreezeSlotUnaligned(frozen_head.slot()).into());
    }

    let mut hot_db_ops: Vec<StoreOp<E>> = Vec::new();

    // 1. Copy all of the states between the head and the split slot, from the hot DB
    // to the cold DB.
    let state_root_iter = StateRootsIterator::new(store.clone(), frozen_head);
    for maybe_pair in state_root_iter.take_while(|result| match result {
        Ok((_, slot)) => slot >= &current_split_slot,
        Err(_) => true,
    }) {
        let (state_root, slot) = maybe_pair?;

        let mut cold_db_ops: Vec<KeyValueStoreOp> = Vec::new();

        if slot % store.config.slots_per_restore_point == 0 {
            let state: BeaconState<E> = get_full_state(&store.hot_db, &state_root, &store.spec)?
                .ok_or(HotColdDBError::MissingStateToFreeze(state_root))?;

            store.store_cold_state(&state_root, &state, &mut cold_db_ops)?;
        }

        // Store a pointer from this state root to its slot, so we can later reconstruct states
        // from their state root alone.
        let cold_state_summary = ColdStateSummary { slot };
        let op = cold_state_summary.as_kv_store_op(state_root);
        cold_db_ops.push(op);

        // There are data dependencies between calls to `store_cold_state()` that prevent us from
        // doing one big call to `store.cold_db.do_atomically()` at end of the loop.
        store.cold_db.do_atomically(cold_db_ops)?;

        // Delete the old summary, and the full state if we lie on an epoch boundary.
        hot_db_ops.push(StoreOp::DeleteState(state_root, Some(slot)));
    }

    // Warning: Critical section.  We have to take care not to put any of the two databases in an
    //          inconsistent state if the OS process dies at any point during the freezeing
    //          procedure.
    //
    // Since it is pretty much impossible to be atomic across more than one database, we trade
    // losing track of states to delete, for consistency.  In other words: We should be safe to die
    // at any point below but it may happen that some states won't be deleted from the hot database
    // and will remain there forever.  Since dying in these particular few lines should be an
    // exceedingly rare event, this should be an acceptable tradeoff.

    // Flush to disk all the states that have just been migrated to the cold store.
    store.cold_db.sync()?;

    {
        let mut split_guard = store.split.write();
        let latest_split_slot = split_guard.slot;

        // Detect a sitation where the split point is (erroneously) changed from more than one
        // place in code.
        if latest_split_slot != current_split_slot {
            error!(
                store.log,
                "Race condition detected: Split point changed while moving states to the freezer";
                "previous split slot" => current_split_slot,
                "current split slot" => latest_split_slot,
            );

            // Assume the freezing procedure will be retried in case this happens.
            return Err(Error::SplitPointModified(
                current_split_slot,
                latest_split_slot,
            ));
        }

        // Before updating the in-memory split value, we flush it to disk first, so that should the
        // OS process die at this point, we pick up from the right place after a restart.
        let split = Split {
            slot: frozen_head.slot(),
            state_root: frozen_head_root,
        };
        store.hot_db.put_sync(&SPLIT_KEY, &split)?;

        // Split point is now persisted in the hot database on disk.  The in-memory split point
        // hasn't been modified elsewhere since we keep a write lock on it.  It's safe to update
        // the in-memory split point now.
        *split_guard = split;
    }

    // Delete the states from the hot database if we got this far.
    store.do_atomically(hot_db_ops)?;

    debug!(
        store.log,
        "Freezer migration complete";
        "slot" => frozen_head.slot()
    );

    Ok(())
}

/// Struct for storing the split slot and state root in the database.
#[derive(Debug, Clone, Copy, Default, Encode, Decode)]
pub struct Split {
    slot: Slot,
    state_root: Hash256,
}

impl StoreItem for Split {
    fn db_column() -> DBColumn {
        DBColumn::BeaconMeta
    }

    fn as_store_bytes(&self) -> Vec<u8> {
        self.as_ssz_bytes()
    }

    fn from_store_bytes(bytes: &[u8]) -> Result<Self, Error> {
        Ok(Self::from_ssz_bytes(bytes)?)
    }
}

/// Struct for summarising a state in the hot database.
///
/// Allows full reconstruction by replaying blocks.
#[derive(Debug, Clone, Copy, Default, Encode, Decode)]
pub struct HotStateSummary {
    slot: Slot,
    latest_block_root: Hash256,
    epoch_boundary_state_root: Hash256,
}

impl StoreItem for HotStateSummary {
    fn db_column() -> DBColumn {
        DBColumn::BeaconStateSummary
    }

    fn as_store_bytes(&self) -> Vec<u8> {
        self.as_ssz_bytes()
    }

    fn from_store_bytes(bytes: &[u8]) -> Result<Self, Error> {
        Ok(Self::from_ssz_bytes(bytes)?)
    }
}

impl HotStateSummary {
    /// Construct a new summary of the given state.
    pub fn new<E: EthSpec>(state_root: &Hash256, state: &BeaconState<E>) -> Result<Self, Error> {
        // Fill in the state root on the latest block header if necessary (this happens on all
        // slots where there isn't a skip).
        let latest_block_root = state.get_latest_block_root(*state_root);
        let epoch_boundary_slot = state.slot() / E::slots_per_epoch() * E::slots_per_epoch();
        let epoch_boundary_state_root = if epoch_boundary_slot == state.slot() {
            *state_root
        } else {
            *state
                .get_state_root(epoch_boundary_slot)
                .map_err(HotColdDBError::HotStateSummaryError)?
        };

        Ok(HotStateSummary {
            slot: state.slot(),
            latest_block_root,
            epoch_boundary_state_root,
        })
    }
}

/// Struct for summarising a state in the freezer database.
#[derive(Debug, Clone, Copy, Default, Encode, Decode)]
struct ColdStateSummary {
    slot: Slot,
}

impl StoreItem for ColdStateSummary {
    fn db_column() -> DBColumn {
        DBColumn::BeaconStateSummary
    }

    fn as_store_bytes(&self) -> Vec<u8> {
        self.as_ssz_bytes()
    }

    fn from_store_bytes(bytes: &[u8]) -> Result<Self, Error> {
        Ok(Self::from_ssz_bytes(bytes)?)
    }
}

/// Struct for storing the state root of a restore point in the database.
#[derive(Debug, Clone, Copy, Default, Encode, Decode)]
struct RestorePointHash {
    state_root: Hash256,
}

impl StoreItem for RestorePointHash {
    fn db_column() -> DBColumn {
        DBColumn::BeaconRestorePoint
    }

    fn as_store_bytes(&self) -> Vec<u8> {
        self.as_ssz_bytes()
    }

    fn from_store_bytes(bytes: &[u8]) -> Result<Self, Error> {
        Ok(Self::from_ssz_bytes(bytes)?)
    }
}

#[derive(Debug, Clone, Copy, Default)]
pub struct TemporaryFlag;

impl StoreItem for TemporaryFlag {
    fn db_column() -> DBColumn {
        DBColumn::BeaconStateTemporary
    }

    fn as_store_bytes(&self) -> Vec<u8> {
        vec![]
    }

    fn from_store_bytes(_: &[u8]) -> Result<Self, Error> {
        Ok(TemporaryFlag)
    }
}<|MERGE_RESOLUTION|>--- conflicted
+++ resolved
@@ -303,13 +303,8 @@
 
     /// Store a state in the store.
     pub fn put_state(&self, state_root: &Hash256, state: &BeaconState<E>) -> Result<(), Error> {
-<<<<<<< HEAD
+        let mut ops: Vec<KeyValueStoreOp> = Vec::new();
         if state.slot() < self.get_split_slot() {
-            let mut ops: Vec<KeyValueStoreOp> = Vec::new();
-=======
-        let mut ops: Vec<KeyValueStoreOp> = Vec::new();
-        if state.slot < self.get_split_slot() {
->>>>>>> 2357a418
             self.store_cold_state(state_root, &state, &mut ops)?;
             self.cold_db.do_atomically(ops)
         } else {
