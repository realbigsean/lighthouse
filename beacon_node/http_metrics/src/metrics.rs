use crate::Context;
use beacon_chain::BeaconChainTypes;
<<<<<<< HEAD
=======
use eth2::lighthouse::BeaconHealth;
>>>>>>> 4e3c39f1
use lighthouse_metrics::{Encoder, TextEncoder};

pub use lighthouse_metrics::*;

<<<<<<< HEAD
=======
lazy_static! {
    pub static ref PROCESS_RES_MEM: Result<IntGauge> = try_create_int_gauge(
        "process_resident_memory_bytes",
        "Resident memory used by the current process"
    );
    pub static ref PROCESS_VIRT_MEM: Result<IntGauge> = try_create_int_gauge(
        "process_virtual_memory_bytes",
        "Virtual memory used by the current process"
    );
    pub static ref SYSTEM_VIRT_MEM_TOTAL: Result<IntGauge> =
        try_create_int_gauge("system_virt_mem_total_bytes", "Total system virtual memory");
    pub static ref SYSTEM_VIRT_MEM_AVAILABLE: Result<IntGauge> = try_create_int_gauge(
        "system_virt_mem_available_bytes",
        "Available system virtual memory"
    );
    pub static ref SYSTEM_VIRT_MEM_USED: Result<IntGauge> =
        try_create_int_gauge("system_virt_mem_used_bytes", "Used system virtual memory");
    pub static ref SYSTEM_VIRT_MEM_FREE: Result<IntGauge> =
        try_create_int_gauge("system_virt_mem_free_bytes", "Free system virtual memory");
    pub static ref SYSTEM_VIRT_MEM_PERCENTAGE: Result<Gauge> = try_create_float_gauge(
        "system_virt_mem_percentage",
        "Percentage of used virtual memory"
    );
    pub static ref SYSTEM_LOADAVG_1: Result<Gauge> =
        try_create_float_gauge("system_loadavg_1", "Loadavg over 1 minute");
    pub static ref SYSTEM_LOADAVG_5: Result<Gauge> =
        try_create_float_gauge("system_loadavg_5", "Loadavg over 5 minutes");
    pub static ref SYSTEM_LOADAVG_15: Result<Gauge> =
        try_create_float_gauge("system_loadavg_15", "Loadavg over 15 minutes");
    pub static ref SYSTEM_RX_BYTES: Result<IntGauge> = try_create_int_gauge(
        "rx_bytes",
        "Total bytes received across all network interfaces."
    );
    pub static ref SYSTEM_RX_ERRORS: Result<IntGauge> = try_create_int_gauge(
        "rx_errors",
        "Total errors received across all network interfaces."
    );
    pub static ref SYSTEM_RX_PACKETS: Result<IntGauge> = try_create_int_gauge(
        "rx_packets",
        "Total packets received across all network interfaces."
    );
    pub static ref SYSTEM_TX_BYTES: Result<IntGauge> = try_create_int_gauge(
        "tx_bytes",
        "Total bytes transmitted across all network interfaces."
    );
    pub static ref SYSTEM_TX_ERRORS: Result<IntGauge> = try_create_int_gauge(
        "tx_errors",
        "Total errors transmitted across all network interfaces."
    );
    pub static ref SYSTEM_TX_PACKETS: Result<IntGauge> = try_create_int_gauge(
        "tx_packets",
        "Total packets transmitted across all network interfaces."
    );
}

>>>>>>> 4e3c39f1
pub fn gather_prometheus_metrics<T: BeaconChainTypes>(
    ctx: &Context<T>,
) -> std::result::Result<String, String> {
    let mut buffer = vec![];
    let encoder = TextEncoder::new();

    // There are two categories of metrics:
    //
    // - Dynamically updated: things like histograms and event counters that are updated on the
    // fly.
    // - Statically updated: things which are only updated at the time of the scrape (used where we
    // can avoid cluttering up code with metrics calls).
    //
    // The `lighthouse_metrics` crate has a `DEFAULT_REGISTRY` global singleton (via `lazy_static`)
    // which keeps the state of all the metrics. Dynamically updated things will already be
    // up-to-date in the registry (because they update themselves) however statically updated
    // things need to be "scraped".
    //
    // We proceed by, first updating all the static metrics using `scrape_for_metrics(..)`. Then,
    // using `lighthouse_metrics::gather(..)` to collect the global `DEFAULT_REGISTRY` metrics into
    // a string that can be returned via HTTP.

    if let Some(beacon_chain) = ctx.chain.as_ref() {
        slot_clock::scrape_for_metrics::<T::EthSpec, T::SlotClock>(&beacon_chain.slot_clock);
        beacon_chain::scrape_for_metrics(beacon_chain);
    }

    if let Some(db_paths) = ctx.db_paths.as_ref() {
        store::scrape_for_metrics(&db_paths.chain_db, &db_paths.freezer_db);

        // This will silently fail if we are unable to observe the health. This is desired behaviour
        // since we don't support `BeaconHealth` for all platforms.
        if let Ok(health) = BeaconHealth::observe(db_paths, None, None) {
            set_gauge(
                &PROCESS_RES_MEM,
                health.common.pid_mem_resident_set_size as i64,
            );
            set_gauge(
                &PROCESS_VIRT_MEM,
                health.common.pid_mem_virtual_memory_size as i64,
            );
            set_gauge(
                &SYSTEM_VIRT_MEM_TOTAL,
                health.common.sys_virt_mem_total as i64,
            );
            set_gauge(
                &SYSTEM_VIRT_MEM_AVAILABLE,
                health.common.sys_virt_mem_available as i64,
            );
            set_gauge(
                &SYSTEM_VIRT_MEM_USED,
                health.common.sys_virt_mem_used as i64,
            );
            set_gauge(
                &SYSTEM_VIRT_MEM_FREE,
                health.common.sys_virt_mem_free as i64,
            );
            set_float_gauge(
                &SYSTEM_VIRT_MEM_PERCENTAGE,
                health.common.sys_virt_mem_percent as f64,
            );
            set_float_gauge(&SYSTEM_LOADAVG_1, health.common.sys_loadavg_1);
            set_float_gauge(&SYSTEM_LOADAVG_5, health.common.sys_loadavg_5);
            set_float_gauge(&SYSTEM_LOADAVG_15, health.common.sys_loadavg_15);
            set_gauge(&SYSTEM_RX_BYTES, health.network.rx_bytes as i64);
            set_gauge(&SYSTEM_RX_ERRORS, health.network.rx_errors as i64);
            set_gauge(&SYSTEM_RX_PACKETS, health.network.rx_packets as i64);
            set_gauge(&SYSTEM_TX_BYTES, health.network.tx_bytes as i64);
            set_gauge(&SYSTEM_TX_ERRORS, health.network.tx_errors as i64);
            set_gauge(&SYSTEM_TX_PACKETS, health.network.tx_packets as i64);
        }
    }

    eth2_libp2p::scrape_discovery_metrics();

<<<<<<< HEAD
    warp_utils::metrics::scrape_health_metrics();

=======
>>>>>>> 4e3c39f1
    encoder
        .encode(&lighthouse_metrics::gather(), &mut buffer)
        .unwrap();

    String::from_utf8(buffer).map_err(|e| format!("Failed to encode prometheus info: {:?}", e))
}<|MERGE_RESOLUTION|>--- conflicted
+++ resolved
@@ -1,15 +1,10 @@
 use crate::Context;
 use beacon_chain::BeaconChainTypes;
-<<<<<<< HEAD
-=======
 use eth2::lighthouse::BeaconHealth;
->>>>>>> 4e3c39f1
 use lighthouse_metrics::{Encoder, TextEncoder};
 
 pub use lighthouse_metrics::*;
 
-<<<<<<< HEAD
-=======
 lazy_static! {
     pub static ref PROCESS_RES_MEM: Result<IntGauge> = try_create_int_gauge(
         "process_resident_memory_bytes",
@@ -65,7 +60,6 @@
     );
 }
 
->>>>>>> 4e3c39f1
 pub fn gather_prometheus_metrics<T: BeaconChainTypes>(
     ctx: &Context<T>,
 ) -> std::result::Result<String, String> {
@@ -141,11 +135,6 @@
 
     eth2_libp2p::scrape_discovery_metrics();
 
-<<<<<<< HEAD
-    warp_utils::metrics::scrape_health_metrics();
-
-=======
->>>>>>> 4e3c39f1
     encoder
         .encode(&lighthouse_metrics::gather(), &mut buffer)
         .unwrap();
